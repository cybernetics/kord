object  Versions {
    const val kotlin = "1.4.10"
<<<<<<< HEAD
    const val kotlinxSerialization = "1.0.0-RC"
    const val ktor = "1.4.0"
    const val kotlinxCoroutines = "1.3.9"
    const val kotlinLogging = "1.7.10"
=======
    const val kotlinxSerialization = "1.0.0"
    const val ktor = "1.4.1"
    const val kotlinxCoroutines = "1.4.0"
    const val kotlinLogging = "2.0.3"
>>>>>>> be083af1
    const val atomicFu = "0.14.4"
    const val binaryCompatibilityValidator = "0.2.3"

    //test deps
    const val kotlinTest = kotlin
    const val junit5 = "5.6.0"
    const val kotlinxCoroutinesTest = kotlinxCoroutines
    const val kotlinReflect = kotlin
    const val junitJupiterApi = junit5
    const val junitJupiterEngine = junit5
    const val sl4j = "1.7.30"
    const val bintray = "1.8.5"
    const val mockk = "1.10.2"
}

@Suppress("ObjectPropertyName")
object Dependencies {
    const val jdk8 = "org.jetbrains.kotlin:kotlin-stdlib-jdk8"
    const val `kotlinx-serialization` = "org.jetbrains.kotlinx:kotlinx-serialization-core:${Versions.kotlinxSerialization}"
    const val `kotlinx-serialization-json` = "org.jetbrains.kotlinx:kotlinx-serialization-json:${Versions.kotlinxSerialization}"
    const val `kotlinx-coroutines` = "org.jetbrains.kotlinx:kotlinx-coroutines-core:${Versions.kotlinxCoroutines}"
    const val `kotlinx-atomicfu` = ""

    const val `kotlin-logging` = "io.github.microutils:kotlin-logging:${Versions.kotlinLogging}"

    const val `kotlin-test` = "org.jetbrains.kotlin:kotlin-test:${Versions.kotlinTest}"
    const val junit5 = "org.jetbrains.kotlin:kotlin-test-junit5:${Versions.kotlinTest}"
    const val `kotlinx-coroutines-test` = "org.jetbrains.kotlinx:kotlinx-coroutines-test:${Versions.kotlinxCoroutinesTest}"
    const val `kotlin-reflect` = "org.jetbrains.kotlin:kotlin-reflect:${Versions.kotlinReflect}"
    const val `junit-jupiter-api` = "org.junit.jupiter:junit-jupiter-api:${Versions.junitJupiterApi}"
    const val `junit-jupiter-engine` = "org.junit.jupiter:junit-jupiter-engine:${Versions.junitJupiterEngine}"
    const val sl4j = "org.slf4j:slf4j-simple:${Versions.sl4j}"

    const val `ktor-client-json` =  "io.ktor:ktor-client-json:${Versions.ktor}"
    const val `ktor-client-json-jvm` = "io.ktor:ktor-client-json-jvm:${Versions.ktor}"
    const val `ktor-client-serialization-jvm` = "io.ktor:ktor-client-serialization-jvm:${Versions.ktor}"
    const val `ktor-client-cio` = "io.ktor:ktor-client-cio:${Versions.ktor}"
    const val `ktor-client-websocket` = "io.ktor:ktor-client-websockets:${Versions.ktor}"
    const val `ktor-client-mock` = "io.ktor:ktor-client-mock:${Versions.ktor}"
    const val `ktor-client-mock-jvm`= "io.ktor:ktor-client-mock-jvm:${Versions.ktor}"

    const val `cache-api` = "com.gitlab.kordlib.cache:api"
    const val `cache-map` = "com.gitlab.kordlib.cache:map"

    const val mockk = "io.mockk:mockk:${Versions.mockk}"
}

object Plugins {
    const val kapt = "org.jetbrains.kotlin.kapt"
}<|MERGE_RESOLUTION|>--- conflicted
+++ resolved
@@ -1,16 +1,9 @@
 object  Versions {
     const val kotlin = "1.4.10"
-<<<<<<< HEAD
-    const val kotlinxSerialization = "1.0.0-RC"
-    const val ktor = "1.4.0"
-    const val kotlinxCoroutines = "1.3.9"
-    const val kotlinLogging = "1.7.10"
-=======
     const val kotlinxSerialization = "1.0.0"
     const val ktor = "1.4.1"
     const val kotlinxCoroutines = "1.4.0"
     const val kotlinLogging = "2.0.3"
->>>>>>> be083af1
     const val atomicFu = "0.14.4"
     const val binaryCompatibilityValidator = "0.2.3"
 
