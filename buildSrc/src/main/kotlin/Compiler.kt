--- conflicted
+++ resolved
@@ -2,11 +2,8 @@
     const val inlineClasses = "-XXLanguage:+InlineClasses"
     const val coroutines = "-Xopt-in=kotlinx.coroutines.ExperimentalCoroutinesApi"
     const val time = "-Xopt-in=kotlin.time.ExperimentalTime"
-<<<<<<< HEAD
     const val unstableDefault = "-Xopt-in=kotlinx.serialization.UnstableDefault"
-=======
     const val stdLib = "-Xopt-in=kotlin.ExperimentalStdlibApi"
->>>>>>> 44956083
 }
 
 object Jvm {
