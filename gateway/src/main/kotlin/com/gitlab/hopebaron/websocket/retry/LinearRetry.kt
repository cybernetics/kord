package com.gitlab.hopebaron.websocket.retry

import kotlinx.atomicfu.atomic
import kotlinx.atomicfu.update
import kotlinx.coroutines.delay
<<<<<<< HEAD
import mu.KotlinLogging

private val linearRetryLogger = KotlinLogging.logger { }
=======
>>>>>>> 8b08f18c

/**
 * A Retry that linearly increases the delay time between a given minimum and maximum over a given amount of tries.
 *
 * @param firstBackoffMillis the initial delay for a [retry] invocation.
 * @param maxBackoffMillis the maximum delay for a [retry] invocation.
 * @param maxTries the maximum amount of consecutive retries before [hasNext] returns false.
 */
class LinearRetry(
        private val firstBackoffMillis: Long,
        private val maxBackoffMillis: Long,
        private val maxTries: Int
) : Retry {

    init {
        require(firstBackoffMillis > 0) { "backoff needs to be positive but was $firstBackoffMillis" }
        require(maxBackoffMillis > firstBackoffMillis) { "maxBackoff $maxBackoffMillis needs to be bigger than firstBackoff $firstBackoffMillis" }
        require(maxTries > 0) { "maxTries needs to be positive but was $maxTries" }
    }

    private var tries = atomic(0)

    override val hasNext: Boolean
        get() = tries.value < maxTries

    override fun reset() {
        tries.update { 0 }
    }

    override suspend fun retry() {
        if (!hasNext) error("max retries exceeded")

        tries.incrementAndGet()
        var diff = (maxBackoffMillis - firstBackoffMillis) / maxTries
        diff *= tries.value
        linearRetryLogger.trace { "retry attempt ${tries.value}, delaying for $diff ms" }
        delay(diff)
    }

}<|MERGE_RESOLUTION|>--- conflicted
+++ resolved
@@ -3,12 +3,9 @@
 import kotlinx.atomicfu.atomic
 import kotlinx.atomicfu.update
 import kotlinx.coroutines.delay
-<<<<<<< HEAD
 import mu.KotlinLogging
 
 private val linearRetryLogger = KotlinLogging.logger { }
-=======
->>>>>>> 8b08f18c
 
 /**
  * A Retry that linearly increases the delay time between a given minimum and maximum over a given amount of tries.
