--- conflicted
+++ resolved
@@ -5,34 +5,29 @@
 
 @Serializable
 data class UnavailableGuild(
-        val id: Snowflake,
+        val id: String,
         val unavailable: Boolean? = null
 )
 
 @Serializable
 data class Guild(
-        val id: Snowflake,
+        val id: String,
         val name: String,
         val icon: String? = null,
         val splash: String? = null,
         val owner: Boolean? = null,
         @SerialName("owner_id")
-<<<<<<< HEAD
-        val ownerId: Snowflake,
+        val ownerId: String,
         val permissions: Int? = null,
-=======
-        val ownerId: String,
-        val permissions: Permissions? = null,
->>>>>>> c95fc7f5
         val region: String,
         @SerialName("afk_channel_id")
-        val afkChannelId: Snowflake? = null,
+        val afkChannelId: String? = null,
         @SerialName("afk_timeout")
         val afkTimeout: Int,
         @SerialName("embed_enabled")
         val embedEnabled: Boolean? = null,
         @SerialName("embed_channel_id")
-        val embedChannelId: Snowflake? = null,
+        val embedChannelId: String? = null,
         @SerialName("verification_level")
         val verificationLevel: VerificationLevel,
         @SerialName("default_message_notifications")
@@ -45,13 +40,13 @@
         @SerialName("mfa_level")
         val mfaLevel: MFALevel,
         @SerialName("application_id")
-        val applicationId: Snowflake? = null,
+        val applicationId: String? = null,
         @SerialName("widget_enabled")
         val widgetEnabled: Boolean? = null,
         @SerialName("widget_channel_id")
-        val widgetChannelId: Snowflake? = null,
+        val widgetChannelId: String? = null,
         @SerialName("system_channel_id")
-        val systemChannelId: Snowflake? = null,
+        val systemChannelId: String? = null,
         @SerialName("joined_at")
         val joinedAt: String? = null,
         val large: Boolean? = null,
@@ -75,27 +70,27 @@
 
 @Serializable
 data class PartialGuild(
-        val id: Snowflake,
+        val id: String,
         val name: String,
         val icon: String?,
         val owner: Boolean?,
-        val permissions: Permissions?
+        val permissions: Int?
 )
 
 @Serializable
 data class GuildBan(
         @SerialName("guild_id")
-        val guildId: Snowflake,
+        val guildId: String,
         val user: User
 )
 
 @Serializable
-data class GuildIntegrations(@SerialName("guild_id") val guildId: Snowflake)
+data class GuildIntegrations(@SerialName("guild_id") val guildId: String)
 
 @Serializable
 data class GuildMembersChunkData(
         @SerialName("guild_id")
-        val guildId: Snowflake,
+        val guildId: String,
         val members: List<GuildMember>
 )
 
@@ -103,30 +98,30 @@
 data class VoiceServerUpdateData(
         val token: String,
         @SerialName("guild_id")
-        val guildId: Snowflake,
+        val guildId: String,
         val endpoint: String
 )
 
 @Serializable
 data class WebhooksUpdateData(
         @SerialName("guild_id")
-        val guildId: Snowflake,
+        val guildId: String,
         @SerialName("channel_id")
-        val channelId: Snowflake
+        val channelId: String
 )
 
 @Serializable
 data class VoiceState(
         @SerialName("guild_id")
-        val guildId: Snowflake? = null,
+        val guildId: String? = null,
         @SerialName("channel_id")
-        val channelId: Snowflake? = null,
+        val channelId: String? = null,
         @SerialName("user_id")
-        val userId: Snowflake,
+        val userId: String,
         @SerialName("guild_member")
         val member: GuildMember? = null,
         @SerialName("session_id")
-        val sessionId: Snowflake,
+        val sessionId: String,
         val deaf: Boolean,
         val mute: Boolean,
         @SerialName("self_deaf")
