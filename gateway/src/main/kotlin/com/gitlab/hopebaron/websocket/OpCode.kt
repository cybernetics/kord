package com.gitlab.hopebaron.websocket

<<<<<<< HEAD
=======
import kotlinx.serialization.*
import kotlinx.serialization.internal.IntDescriptor

@Serializable(with = OpCode.OpCodeSerializer::class)
>>>>>>> 3104206b
enum class OpCode(val code: Int) {
    Dispatch(0),
    Heartbeat(1),
    Identify(2),
    StatusUpdate(3),
    VoiceStateUpdate(4),
    Resume(6),
    Reconnect(7),
    RequestGuildMembers(8),
    InvalidSession(9),
    Hello(10),
<<<<<<< HEAD
    HelloACK(11)


=======
    HeartbeatACK(11);

    @Serializer(forClass = OpCode::class)
    companion object OpCodeSerializer : KSerializer<OpCode> {
        override val descriptor: SerialDescriptor
            get() = IntDescriptor.withName("op")

        override fun deserialize(decoder: Decoder): OpCode {
            val code = decoder.decodeInt()
            return values().first { it.code == code }
        }

        override fun serialize(encoder: Encoder, obj: OpCode) {
            encoder.encodeInt(obj.code)
        }
    }

>>>>>>> 3104206b
}<|MERGE_RESOLUTION|>--- conflicted
+++ resolved
@@ -1,12 +1,9 @@
 package com.gitlab.hopebaron.websocket
 
-<<<<<<< HEAD
-=======
 import kotlinx.serialization.*
 import kotlinx.serialization.internal.IntDescriptor
 
 @Serializable(with = OpCode.OpCodeSerializer::class)
->>>>>>> 3104206b
 enum class OpCode(val code: Int) {
     Dispatch(0),
     Heartbeat(1),
@@ -18,11 +15,6 @@
     RequestGuildMembers(8),
     InvalidSession(9),
     Hello(10),
-<<<<<<< HEAD
-    HelloACK(11)
-
-
-=======
     HeartbeatACK(11);
 
     @Serializer(forClass = OpCode::class)
@@ -40,5 +32,4 @@
         }
     }
 
->>>>>>> 3104206b
 }