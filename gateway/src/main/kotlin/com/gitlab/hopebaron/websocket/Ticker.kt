package com.gitlab.hopebaron.websocket

import kotlinx.coroutines.*
import kotlinx.coroutines.channels.ReceiveChannel
import kotlinx.coroutines.channels.consumeEach
import kotlinx.coroutines.channels.ticker
import kotlinx.coroutines.sync.Mutex
import kotlinx.coroutines.sync.withLock
import kotlin.coroutines.CoroutineContext

<<<<<<< HEAD
=======
/**
 * A reusable fixed rate ticker.
 *
 * @param dispatcher The dispatchers the events will be fired on.
 */
>>>>>>> 8b08f18c
@ObsoleteCoroutinesApi
@ExperimentalCoroutinesApi
class Ticker(private val dispatcher: CoroutineDispatcher = Dispatchers.IO) : CoroutineScope {

    override val coroutineContext: CoroutineContext
        get() = Job() + dispatcher

    private val mutex = Mutex()

    private var ticker: ReceiveChannel<Unit>? = null

    suspend fun tickAt(intervalMillis: Long, block: suspend () -> Unit) {
        stop()
        mutex.withLock {
            ticker = ticker(intervalMillis)
            launch {
                ticker?.consumeEach {
                    block()
                }
            }
        }
    }

    suspend fun stop() {
        mutex.withLock {
            ticker?.cancel()
        }
    }

}<|MERGE_RESOLUTION|>--- conflicted
+++ resolved
@@ -8,14 +8,11 @@
 import kotlinx.coroutines.sync.withLock
 import kotlin.coroutines.CoroutineContext
 
-<<<<<<< HEAD
-=======
 /**
  * A reusable fixed rate ticker.
  *
  * @param dispatcher The dispatchers the events will be fired on.
  */
->>>>>>> 8b08f18c
 @ObsoleteCoroutinesApi
 @ExperimentalCoroutinesApi
 class Ticker(private val dispatcher: CoroutineDispatcher = Dispatchers.IO) : CoroutineScope {
