buildscript {
    ext {
        kotlin_version = '1.3.50'
    }
    repositories {
        jcenter()
    }
    dependencies {
        classpath "org.jetbrains.kotlin:kotlin-gradle-plugin:$kotlin_version"
        classpath "org.jetbrains.kotlin:kotlin-serialization:$kotlin_version"

    }
}

group 'com.gitlab.kordlib.kord'
version '0.1.0'

ext {
    serialization_version = '0.12.0'
    ktor_version = '1.2.2'
    junit_version = '5.5.0-RC1'
    coroutines_version = '1.3.0-M2'
    mockk_version = '1.9.3'
    kotlin_logging_version = '1.6.26'
    log4j_version = '1.7.26'
}

allprojects {
    apply plugin: 'kotlin'
    apply plugin: 'kotlinx-serialization'

    repositories {
        mavenCentral()
        jcenter()
        maven { url "https://kotlin.bintray.com/kotlinx" }
        maven { url 'https://jitpack.io' }
    }

    dependencies {
        implementation "org.jetbrains.kotlin:kotlin-stdlib-jdk8"
        implementation "org.jetbrains.kotlinx:kotlinx-serialization-runtime:$serialization_version"
        implementation "org.jetbrains.kotlinx:kotlinx-coroutines-core:$coroutines_version"
<<<<<<< HEAD
        implementation "io.github.microutils:kotlin-logging:$kotlin_logging_version"
        testImplementation "org.spekframework.spek2:spek-dsl-jvm:$spek_version"
=======
>>>>>>> 4182da53
        testImplementation "io.mockk:mockk-dsl-jvm:$mockk_version"
        testImplementation "io.mockk:mockk:$mockk_version"
        testImplementation "org.jetbrains.kotlin:kotlin-test:$kotlin_version"
        testImplementation "org.jetbrains.kotlin:kotlin-test-junit5:$kotlin_version"
        testImplementation "org.jetbrains.kotlinx:kotlinx-coroutines-test:$coroutines_version"
        testRuntimeOnly "org.jetbrains.kotlin:kotlin-reflect:$kotlin_version"
        testImplementation "org.junit.jupiter:junit-jupiter-api:$junit_version"
        testRuntimeOnly "org.junit.jupiter:junit-jupiter-engine:$junit_version"
        testRuntimeOnly "org.slf4j:slf4j-simple:$log4j_version"
    }

    compileKotlin {
        kotlinOptions.jvmTarget = "1.8"
    }
    compileTestKotlin {
        kotlinOptions.jvmTarget = "1.8"
    }
    test {
        useJUnitPlatform {
            includeEngines 'junit-jupiter'
        }
    }
}<|MERGE_RESOLUTION|>--- conflicted
+++ resolved
@@ -40,11 +40,7 @@
         implementation "org.jetbrains.kotlin:kotlin-stdlib-jdk8"
         implementation "org.jetbrains.kotlinx:kotlinx-serialization-runtime:$serialization_version"
         implementation "org.jetbrains.kotlinx:kotlinx-coroutines-core:$coroutines_version"
-<<<<<<< HEAD
         implementation "io.github.microutils:kotlin-logging:$kotlin_logging_version"
-        testImplementation "org.spekframework.spek2:spek-dsl-jvm:$spek_version"
-=======
->>>>>>> 4182da53
         testImplementation "io.mockk:mockk-dsl-jvm:$mockk_version"
         testImplementation "io.mockk:mockk:$mockk_version"
         testImplementation "org.jetbrains.kotlin:kotlin-test:$kotlin_version"
