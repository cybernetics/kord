<<<<<<< HEAD
# 0.4.5

## Additions

* Added `Member#roleBehaviors`
* You can now add or remove entire `Permissions` to/from the `PermissionsBuilder`
* Added `Member#isOwner`
* Added `Member#getPermissions`
* Added `Message.isPinned`
* Added `GuildChannel#getEffectivePermissions`

## Changes

* `Message#guildId` and `Message#guild` are deprecated due to inconsistent availability.
* removed `ReactionEmoji.id` due to compiler issues regarding nullable inline classes, check for Custom type instead.

## Fixes

* Guild emojis update correctly on `GuildEmojisUpdate` event.
* Ratelimiters should no longer lock up when throwing an exception during requests.

# 0.4.4

## Additions

* Added `MessageBehavior#withTyping`.

## Changes

* usage of `kotlinx.io.inputstream` has been replaced with `java.io.inputstream` following the internalization
of the typealias.

## Dependencies

* kotlin 1.3.61 -> 1.3.70
* kotlinx.serialization 0.14.0 -> 0.20.0
* kotlinx.coroutines 1.3.3 -> 1.3.4

# 0.4.3
=======
#0.4.4

## Additions

* Added `MessageBehavior.withTyping`.

#0.4.3
>>>>>>> fc1ec0a9

## Additions

* Added `Guild#roleBehaviors`.

## Fixes

* Fix incorrect deserialization of mentioned roles in messages.
* Message updates now correctly update mentioned channels.

# 0.4.2

## Additions

* Added `GuildBehavior.getRole`.
* Added missing `Guild.channelIds` and `Guild.channelBehaviors`.

# 0.4.1

## Additions

* Added a `CategoryCreateBuilder` to `GuildBehavior`. #67

## Fixes

* Removed `url` from `EmbedFooterRequest`, as it's not an actual field in the Discord API.  #66

# 0.4.0

## Additions

* `Kord` and its`Cache` now implement a common interface `EntitySupplier` to retrieve entities that can be cached.  #54
* `mentionedRoleIds`, `mentionedRoleBehaviors`, `mentionedUserIds`, `mentionedUserBehaviors` were added to `Message`.
* Introduced two implementations for the `RequestRateLimiter`: `ExclusionRequestRateLimiter` and `ParallelRequestRateLimiter`, 
which will be replacing the `ExclusionRequestHandler` and `ParallelRequestHandler` respectively. #59

## Changes

* All fields but `name` are now optional in `GuildCreateBuilder` and `GuildCreateRequest`. #62
* Removed the `ExclusionRequestHandler` and `ParallelRequestHandler` and introduced the `KtorRequestHandler`, which accepts any `RequestRateLimiter`. #59
* `Message#mentionedRoles` and `Message#mentionedUsers` now return a `Flow` of their respective entities instead of a `Set<Snwoflake>`.
* `StoreChannel#edit`, `TextChannel#edit` and `NewsChannel#edit` now supply their builder as a receiver.
* core entity builders were moved from `com.gitlab.kordlib.core.builder` to `com.gitlab.kordlib.rest.builder` and are now
part of the rest module.
* `Snowflake` was moved to the common module from core. #53
* `Kord#getRegions()` was deprecated for `Kord#regions`.
* `Kord#getUsers()` was deprecated for `cache#users`.
* various Snowflake argument names have been changed in`Kord` to better reflect the entity they represent.
* A reified `getChannel` has been added to `EntitySupplier` that will try to cast the channel to the given type.
* `CategoryModifyBuilder#permissions` is now a `val`.
* `ChannelPermissionModifyBuilder` is now a proper `AuditRequestBuilder`.

## Fixes

* fixed typo `CategoryModifyBuilder#positon` -> `CategoryModifyBuilder#position`

# 0.3.3

## Fixes

* Fixed `guild-id` being wrongly deserialized as `guildId` in `DiscordAddedGuildMember`.

* Fixed an issue where disconnecting from the `DefaultGateway` 
without closing the connection (i.e. dropping your internet connection) would indefinitely suspend the `DefaultGateway`,
making it unusable.

# 0.3.2

## Additions

* Added `InviteCreate`, `InviteDelete` an `MessageReactionRemoveEmoji` events. #61
* Added `deleteAllReactionsForEmoji` to ChannelService. #61

## Fixes 

* Fixed an issue where `DiscordInvite` was wrongly representing `inviter` as a `String` instead of a `DiscordUser`.

## Dependencies

* ktor 1.3.0-rc2 -> 1.3.0

# 0.3.1

## Fixes 

* Fixed an issue with Kord ignoring cached entries that relied on querying data by id. *again*.

# 0.3.0

> This version contains an upgrade of ktor that brings breaking changes, be sure to check out ktor's changelog if you
> were interacting with ktor or the rest module directly.
> 
> This change also comes with the removal of kotlinx.io, which was a transitive dependency. If your code relied on kotlinx.io
> consider manually including the dependency or migrating away from it entirely.

## Changes

* `Kord#getGuilds()` has been replaced with the non-suspending `Kord#guilds`.
* `@KordBuilder` has been renamed to `@KordDsl`.
* `KordClientBuilder` has been renamed to `KordBuilder`.
* `fileName` has been renamed to `filename`.
* `DefaultGateway`'s constructor accepts a single `DefaultGatewayData` instead of multiple properties.
* `DefaultGateway` is now able to rate limit identify attempts and accepts a `RateLimiter` that can be shared between multiple gateways. 
This will be done by default for Kord clients now.
* `KordClientBuilder`'s `gateway` function has been renamed to `gateways`. It now gives a list of shards and requests a list of gateways, this change
allows you to more easily share configuration between gateways.
* Emojis now have nullable names, this only appears when interacting with guild emojis that have been deleted.
* Rest, Gateway and Common entities have gained a `Discord` prefix to reduce name collisions with Core.
* `ParallalRequestHandler` has been upgraded to stable.
* `features` in `Guilds` are now represented as enum values instead of Strings. 

## Additions

* Added `LiveEntity` and its implementations to Core. These are self-updating entities that contain a filtered
event stream, only emitting related events.
* Added `targetUser` and `targetUserType` to invite creation. #47
* Added a `rules channel`, `SystemChannelFlags` and `discoverySplash` to `Guild`. #48
* Added `premium since` to `Member`. #45
* Added `inviter` to `Invite`. #44

## Fixes

* Ending the process while enabling the shutdownHook and without logging in causes UninitializedPropertyAccessException #50

## Dependencies 

* gradle 5.4 -> 6.0.1
* kotlin -> 1.3.60 -> 1.3.61
* kotlinx.serialization 0.13.0 -> 0.14.0
* ktor 1.2.5 -> 1.3.0-rc2
* kotlinx.coroutines 1.3.2 -> 1.3.3
* kotlin-logging 1.7.6 -> 1.7.8

# 0.2.4

## Additions

* `uses` has been added as a nullable property to `InviteResponse` .
* Added `mentionedChannel`-related fields to `Message`.
* Added `KordClientBuilder#enableShutdownHook`, which enables a shutdownHook that automatically closes the gateway on process exit.

## Changes

* `User.Avatar#getUrl` no longer returns `null` when requesting a static version of a user's animated avatar.

## Fixes

* Fixed an issue where `PartialEmoji` would not deserialize with a missing `id`.
* Fixed an issue where subscribing to the `events` Flow while kord was already logged in caused it to emit old events.
* Fixed an issue where `DefaultGateway` would stop reading payloads after throwing an Exception while parsing json.

# 0.2.3

## Additions

Enums now have an `Unknown` value to mitigate the effects of unannounced discord changes moving forward. [#39](https://gitlab.com/kordlib/kord/issues/39)
* `nicknameMention` has been added to `MemberBehavior`

## Changes

* `Flow` extension now support suspending functions

## Fixes

* `MessageCreateBuilder#addFile` no longer ignores files added.
* `GuildMembersChunkData#presences` has become nullable.
* `RequestGuildMembers#query` is no longer nullable.
* Fixed an issue with Kord ignoring cached entries that relied on querying data by id.
* `User#discriminator` and `User#tag` will now properly format discriminators with leading spaces.

## Dependencies
* kotlin-logging: 1.7.6
* kotlinx.coroutines: 1.3.2
* kotlinx.serialization 0.13.0
* ktor 1.2.5

# 0.2.2

## Additions

A new `RequestHandler`, the `ParallalRequestHandler` has been introduced as a preview feature. Compared to the 
`ExclusionRequestHandler`, this handler offers increased parallelism by allowing requests with different identifiers
to be handled in parallel. The drawback is that this opens a small window for exceeding the global rate limit.

`Gateway` now has a `ping` field, containing the duration between the latest heartbeat and heartbeat ack.
`GuildModifyRequest` now has an optional `banner` field, which can contain a `base64 16:9 png/jpeg image for the guild banner (when the server has BANNER feature)`.
Added `presences` and `userIds` to the `RequestGuildMembers` class and the equivalents to `GuildMembersChunkData`.

## Removals

`Invite#revoked` has been removed since it [never existed](https://github.com/discordapp/discord-api-docs/commit/70390b75377098204ccda75e3a7240a1604c7639).

## Fixes

`filename` is now correctly deserialized for `Attachment` objects.

# 0.2.2

## Additions

`Gateway` now has a `ping` field, containing the duration between the latest heartbeat and heartbeat ack.

# 0.2.1

This is the first maintenance update for Kord 0.2. 
With it, we have started hosting Kord on bintray, check our README on what to include to get the newest version.

## Additions

* Added `Flow<T: Any>.firstOrNull` and `Flow<T: Any>.any` as their behavior is often needed when interacting with
flows of members, channels, etc (and really, they should've been part of the coroutines api).
* Added `isSelfSteaming` to `VoiceState`, indicating when a user  is streaming using "Go Live".

## Changes

* `KordClientBuilder` now allows you to pass a custom `CoroutineDispatcher`.
* Since most suspending calls in Kord will be IO related, `Kord` now uses `Dispatchers.IO` as its `CoroutineDispatcher`.
* `StoreChannel` can no longer be used to read or send messages. [discord api](https://discordapp.com/developers/docs/resources/channel#channel-object-example-store-channel).
* `NewsChannel` and `StoreChannel` have been upgraded to the stable api and are no longer in preview.
* `ExclusionRequestHandler` now takes request buckets into consideration.

## Fixes

# 0.2.1

This is the first maintenance update for Kord 0.2. 
With it, we have started hosting Kord on bintray, check our README on what to include to get the newest version.

## Additions

* Added `Flow<T: Any>.firstOrNull` and `Flow<T: Any>.any` as their behavior is often needed when interacting with
flows of members, channels, etc (and really, they should've been part of the coroutines api).

## Changes

* `KordClientBuilder` now allows you to pass a custom `CoroutineDispatcher`.
* Since most suspending calls in Kord will be IO related, `Kord` now uses `Dispatchers.IO` as its `CoroutineDispatcher`.
* `StoreChannel` can no longer be used to read or send messages. [discord api](https://discordapp.com/developers/docs/resources/channel#channel-object-example-store-channel).
* `NewsChannel` and `StoreChannel` have been upgraded to the stable api and are no longer in preview.

## Fixes

# 0.2.0

## Additions

* Added the `core` module, a wrapper around `gateway` and `rest` that introduces caching using our `cache` module.
As with all our api, it's not stable yet and we will probably continue to introduce breaking changes to improve the 
general look and feel and fix design flaws.

* Along with `core` comes the concept of entity `Behaviour`, 
which are stripped down discord entities (mostly only retaining their id) that are able to interact with rest on a
higher level than the `rest` module exposes. This is specifically geared towards users who have disabled caching, but
its use should be preferred towards anyone who doesn't want to risk increased cache hits or rest calls.

* `Gateways` now come with a `detach` function, which will allow implementations to (permanently) shut down and release
all resources. `DefaultGateway` didn't require this, but other implementations that use e.g. thread pools can now shut
those down in here. 

* `DefaultGateway` now comes with a builder dsl that has sane defaults.

* `ExclusionHandler` now comes with a secondary constructor that accepts a token.

## Changes

* Kotlin's experimental `Duration` has replaced `Long` typed arguments that represented durations in milliseconds. The previous
functions/constructors have been marked with `@Deprecated` and should be replaced with the new ones.

## Fixes

* Numerous nullability fixes and other inconsistencies with/because of the discord api.

# 0.1.0

## Additions

* Added the `rest` module, a direct mapping of Discord's REST API with rate limiting
* Added a common module, containing shared code between rest and gateway 
* Preview and Experimental annotations

## Changes

* Moved shared json classes to common
* Removed Snowflake from common and gateway

## Fixes

* guildId field has been renamed to id in GuildIntegrations
* The color field in Embed is now optional
* The timestamp filed in Embed is now optional
* The All Permission now correctly represents all permissions
* Missing fields have been added to GuildIntegrations
* DefaultGateway should now correctly reconnect on reconnect events
* DefaultGateway should no longer delay on user invoked close<|MERGE_RESOLUTION|>--- conflicted
+++ resolved
@@ -1,4 +1,3 @@
-<<<<<<< HEAD
 # 0.4.5
 
 ## Additions
@@ -37,8 +36,7 @@
 * kotlinx.serialization 0.14.0 -> 0.20.0
 * kotlinx.coroutines 1.3.3 -> 1.3.4
 
-# 0.4.3
-=======
+
 #0.4.4
 
 ## Additions
@@ -46,7 +44,6 @@
 * Added `MessageBehavior.withTyping`.
 
 #0.4.3
->>>>>>> fc1ec0a9
 
 ## Additions
 
