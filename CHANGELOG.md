--- conflicted
+++ resolved
@@ -1,8 +1,3 @@
-<<<<<<< HEAD
-# 0.5.0
-## Additions
-`mention` properties for `GuildEmoji` and `ReactionEmoji`
-=======
 # 0.5.1
 
 ## Additions
@@ -22,7 +17,6 @@
 ## Additions
 
 * `mention` properties for `GuildEmoji` and `ReactionEmoji`
->>>>>>> 9e1fdb9b
 
 # 0.5.0-rc2
 
