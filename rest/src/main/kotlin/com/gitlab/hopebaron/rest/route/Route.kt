package com.gitlab.hopebaron.rest.route

import com.gitlab.hopebaron.common.entity.*
import com.gitlab.hopebaron.rest.json.response.*
import io.ktor.http.HttpMethod
import kotlinx.serialization.Decoder
import kotlinx.serialization.DeserializationStrategy
import kotlinx.serialization.SerialDescriptor
import kotlinx.serialization.internal.ArrayListSerializer
import kotlinx.serialization.internal.NullableSerializer
import kotlinx.serialization.internal.UnitDescriptor
import com.gitlab.hopebaron.common.entity.Emoji as EmojiEntity

sealed class Route<T>(
        val method: HttpMethod,
        val path: String,
        val strategy: DeserializationStrategy<T>
) {

    object GatewayGet
        : Route<GatewayResponse>(HttpMethod.Get, "/gateway", GatewayResponse.serializer())

    object GatewayBotGet
        : Route<GatewayResponse>(HttpMethod.Get, "/gateway/bot", GatewayResponse.serializer())

    object AuditLogGet
        : Route<AuditLogResponse>(HttpMethod.Get, "/guilds/$GuildId/audit-logs", AuditLogResponse.serializer())

    object ChannelGet
        : Route<Channel>(HttpMethod.Get, "/channels/$ChannelId", Channel.serializer())

    object ChannelPut
        : Route<Channel>(HttpMethod.Put, "/channels/$ChannelId", Channel.serializer())

    object ChannelPatch
        : Route<Channel>(HttpMethod.Patch, "/channels/$ChannelId", Channel.serializer())

    object ChannelDelete
        : Route<Channel>(HttpMethod.Delete, "/channels/$ChannelId", Channel.serializer())

    object MessageCreate
        : Route<Message>(HttpMethod.Post, "/channels/$ChannelId/messages", Message.serializer())

    object MessageGet
        : Route<Message>(HttpMethod.Get, "/channels/$ChannelId/messages/$MessageId", Message.serializer())

    object MessagesGet
        : Route<List<Message>>(HttpMethod.Get, "/channels/$ChannelId/messages", ArrayListSerializer(Message.serializer()))

    object PinsGet
        : Route<List<Message>>(HttpMethod.Get, "/channels/$ChannelId/pins", ArrayListSerializer(Message.serializer()))


    object InvitesGet
        : Route<List<InviteResponse>>(HttpMethod.Get, "/channels/$ChannelId/invites", ArrayListSerializer(InviteResponse.serializer()))

    object InvitePost
        : Route<InviteResponse>(HttpMethod.Post, "/channels/$ChannelId/invites", InviteResponse.serializer())

    object ReactionPut
        : Route<Reaction>(HttpMethod.Put, "/channels/$ChannelId/messages/$MessageId/reactions/$Emoji/@me", Reaction.serializer())

    object OwnReactionDelete
        : Route<Unit>(HttpMethod.Delete, "/channels/$ChannelId/messages/$MessageId/reactions/$Emoji/@me", NoStrategy)

    object ReactionDelete
        : Route<Unit>(HttpMethod.Delete, "/channels/$ChannelId/messages/$MessageId/reactions/$Emoji/$UserId", NoStrategy)

    object MessageDelete
        : Route<Unit>(HttpMethod.Delete, "/channels/$ChannelId/messages/$MessageId", NoStrategy)

    object PinDelete
        : Route<Unit>(HttpMethod.Delete, "/channels/$ChannelId/pins/$MessageId", NoStrategy)

    object AllReactionsDelete
        : Route<Unit>(HttpMethod.Delete, "/channels/ChannelId/messages/$MessageId/reactions", NoStrategy)

    object ChannelPermissionDelete
        : Route<Unit>(HttpMethod.Delete, "/channels/$ChannelId/permissions/$OverwriteId", NoStrategy)

    object ReactionsGet
        : Route<List<Reaction>>(HttpMethod.Get, "/channels/$ChannelId/messages/$MessageId/reactions/$Emoji", ArrayListSerializer(Reaction.serializer()))

    object TypingIndicatorPost
        : Route<Unit>(HttpMethod.Post, "/channels/$ChannelId/typing", NoStrategy)

    object GroupDMUserDelete
        : Route<Unit>(HttpMethod.Delete, "/channels/$ChannelId/recipients/$UserId", NoStrategy)

    object GroupDMUserPut
        : Route<Unit>(HttpMethod.Put, "/channels/$ChannelId/recipients/$UserId", NoStrategy)

    object EditMessagePatch
        : Route<Message>(HttpMethod.Put, "/channels/$ChannelId/messages/$MessageId", Message.serializer())

<<<<<<< HEAD
=======
    object GuildEmojiGet
        : Route<EmojiEntity>(HttpMethod.Get, "/guilds/$GuildId/emojis/$EmojiId", EmojiEntity.serializer())

    object GuildEmojisGet
        : Route<List<EmojiEntity>>(HttpMethod.Get, "/guilds/$GuildId/emojis", ArrayListSerializer(EmojiEntity.serializer()))

    object GuildEmojiDelete
        : Route<Unit>(HttpMethod.Delete, "/guilds/$GuildId/emojis/$EmojiId", NoStrategy)

    object GuildEmojiPost
        : Route<EmojiEntity>(HttpMethod.Post, "/guilds/$GuildId/emojis", EmojiEntity.serializer())

    object GuildEmojiPatch
        : Route<EmojiEntity>(HttpMethod.Patch, "/guilds/$GuildId/emojis/$EmojiId", EmojiEntity.serializer())

    object InviteGet
        : Route<InviteResponse>(HttpMethod.Get, "/invites/$InviteCode", InviteResponse.serializer())

    object InviteDelete
        : Route<InviteResponse>(HttpMethod.Delete, "/invites/$InviteCode", InviteResponse.serializer())

    object CurrentUserGet
        : Route<User>(HttpMethod.Get, "/users/@me", User.serializer())

    object CurrentUserPatch
        : Route<User>(HttpMethod.Patch, "/users/@me", User.serializer())

    object UserGet
        : Route<User>(HttpMethod.Get, "/users/$UserId", User.serializer())

    object CurrentUsersGuildsGet
        : Route<List<Guild>>(HttpMethod.Get, "/users/@me/guilds", ArrayListSerializer(Guild.serializer()))

    object GuildLeave
        : Route<Unit>(HttpMethod.Delete, "/users/@me/guilds/$GuildId", NoStrategy)

    object DMPost
        : Route<Channel>(HttpMethod.Get, "/users/@me/channels", Channel.serializer())

    object UserConnectionsGet
        : Route<List<Connection>>(HttpMethod.Get, "/users/@me/connections", ArrayListSerializer(Connection.serializer()))

    object GuildPost
        : Route<Guild>(HttpMethod.Post, "/guilds", Guild.serializer())

    object GuildGet
        : Route<Guild>(HttpMethod.Get, "/guilds/$GuildId", Guild.serializer())

    object GuildPatch
        : Route<Guild>(HttpMethod.Patch, "/guilds/$GuildId", Guild.serializer())

    object GuildDelete
        : Route<Guild>(HttpMethod.Delete, "/guilds/$GuildId", Guild.serializer())

    object GuildChannelsGet
        : Route<List<Channel>>(HttpMethod.Get, "/guilds/$GuildId/channels", ArrayListSerializer(Channel.serializer()))

    object GuildChannelsPost
        : Route<Channel>(HttpMethod.Post, "/guilds/$GuildId/channels", Channel.serializer())


    object GuildChannelsPatch
        : Route<Unit>(HttpMethod.Patch, "/guilds/$GuildId/channels", NoStrategy)

    object GuildMemberGet
        : Route<GuildMember>(HttpMethod.Get, "/guilds/$GuildId/members/$UserId", GuildMember.serializer())

    object GuildMembersGet
        : Route<List<GuildMember>>(HttpMethod.Get, "/guilds/$GuildId/members", ArrayListSerializer(GuildMember.serializer()))


    object GuildMemberPut
        : Route<GuildMember?>(HttpMethod.Put, "/guilds/$GuildId/members/$UserId", NullableSerializer(GuildMember.serializer()))


    object GuildMemberPatch
        : Route<Unit>(HttpMethod.Patch, "/guilds/$GuildId/members/$UserId", NoStrategy)

    object GuildCurrentUserNickPatch
        : Route<Unit>(HttpMethod.Patch, "/guilds/$GuildId/members/@me/nick", NoStrategy)

    object GuildRolePut
        : Route<Unit>(HttpMethod.Put, "/guilds/$GuildId/members/$UserId/roles/$RoleId", NoStrategy)

    object GuildRoleDelete
        : Route<Unit>(HttpMethod.Delete, "/guilds/$GuildId/members/$UserId/roles/$RoleId", NoStrategy)


    object GuildMemberDelete
        : Route<Unit>(HttpMethod.Delete, "/guilds/$GuildId/members/$UserId", NoStrategy)

    object GuildBansGet
        : Route<List<GuildBan>>(HttpMethod.Get, "/guilds/$GuildId/bans", ArrayListSerializer(GuildBan.serializer()))


    object GuildBanGet
        : Route<GuildBan>(HttpMethod.Get, "/guilds/$GuildId/bans/$UserId", GuildBan.serializer())

    object GuildBanPut
        : Route<Unit>(HttpMethod.Put, "/guilds/$GuildId/bans/$UserId", NoStrategy)

    object GuildBanDelete
        : Route<Unit>(HttpMethod.Delete, "/guilds/$GuildId/bans/$UserId", NoStrategy)

    object GuildRolesGet
        : Route<List<Role>>(HttpMethod.Get, "/guilds/$GuildId/roles", ArrayListSerializer(Role.serializer()))

    object GuildRolePost
        : Route<Role>(HttpMethod.Post, "/guilds/$GuildId/roles", Role.serializer())

    object GuildRolesPatch
        : Route<Role>(HttpMethod.Patch, "/guilds/$GuildId/roles", Role.serializer())

    object GuildRolePatch
        : Route<Role>(HttpMethod.Patch, "/guilds/$GuildId/roles/$RoleId", Role.serializer())

    object GuildPruneCountGet
        : Route<PruneResponse>(HttpMethod.Get, "/guilds/$GuildId/prune", PruneResponse.serializer())

    object GuildPrunePost
        : Route<PruneResponse>(HttpMethod.Post, "/guilds/$GuildId/prune", PruneResponse.serializer())

    object GuildVoiceRegionsGet
        : Route<List<VoiceRegion>>(HttpMethod.Get, "/guilds/$GuildId/regions", ArrayListSerializer(VoiceRegion.serializer()))

    object GuildVoiceInvitesGet
        : Route<List<InviteResponse>>(HttpMethod.Get, "/guilds/$GuildId/invites", ArrayListSerializer(InviteResponse.serializer()))

    object GuildIntegrationsGet
        : Route<List<GuildIntegrations>>(HttpMethod.Get, "/guilds/$GuildId/integrations", ArrayListSerializer(GuildIntegrations.serializer()))

    object GuildIntegrationsPost
        : Route<Unit>(HttpMethod.Post, "/guilds/$GuildId/integrations", NoStrategy)


    object GuildIntegrationsPatch
        : Route<Unit>(HttpMethod.Patch, "/guilds/$GuildId/integrations/$IntegrationId", NoStrategy)


    object GuildIntegrationsDelete
        : Route<Unit>(HttpMethod.Delete, "/guilds/$GuildId/integrations/$IntegrationId", NoStrategy)

    object GuildIntegrationsSyncPost
        : Route<Unit>(HttpMethod.Post, "/guilds/$GuildId/integrations/$IntegrationId/sync", NoStrategy)

    object GuildEmbedGet
        : Route<EmbedResponse>(HttpMethod.Get, "/guilds/$GuildId/embed", EmbedResponse.serializer())

    object GuildEmbedPatch
        : Route<EmbedResponse>(HttpMethod.Patch, "/guilds/$GuildId/embed", EmbedResponse.serializer())

    object GuildVanityInviteGet
        : Route<PartialInvite>(HttpMethod.Get, "/guilds/$GuildId/vanity-url", PartialInvite.serializer())

    //TODO must return an image
    object GuildWidgetGet
        : Route<Unit>(HttpMethod.Get, "/guilds/$GuildId/vanity-url", NoStrategy)

    object ChannelWebhooksGet
        : Route<List<Webhook>>(HttpMethod.Get, "/channels/$ChannelId/webhooks", ArrayListSerializer(Webhook.serializer()))

    object GuildWebhooksGet
        : Route<List<Webhook>>(HttpMethod.Get, "/guild/$GuildId/webhooks", ArrayListSerializer(Webhook.serializer()))

    object WebhookGet
        : Route<Webhook>(HttpMethod.Get, "/webhooks/$WebhookId", Webhook.serializer())

    object WebhookByTokenGet
        : Route<Webhook>(HttpMethod.Get, "/webhooks/$WebhookId/$WebhookToken", Webhook.serializer())

    object WebhookPatch
        : Route<Webhook>(HttpMethod.Patch, "/webhooks/$WebhookId", Webhook.serializer())

    object WebhookByTokenPatch
        : Route<Webhook>(HttpMethod.Patch, "/webhooks/$WebhookId/$WebhookToken", Webhook.serializer())

    object WebhookDelete
        : Route<Unit>(HttpMethod.Delete, "/webhooks/$WebhookId", NoStrategy)

    object WebhookByTokenDelete
        : Route<Unit>(HttpMethod.Delete, "/webhooks/$WebhookId/$WebhookToken", NoStrategy)

    //TODO Make sure of the return of these routes below

    object ExecuteWebhookPost
        : Route<Unit>(HttpMethod.Post, "/webhooks/$WebhookId/$WebhookToken", NoStrategy)


    object ExecuteSlackWebhookPost
        : Route<Unit>(HttpMethod.Post, "/webhooks/$WebhookId/$WebhookToken/slack", NoStrategy)


    object ExecuteGithubWebhookPost
        : Route<Unit>(HttpMethod.Post, "/webhooks/$WebhookId/$WebhookToken", NoStrategy)


>>>>>>> 0b808a08
    companion object {
        const val baseUrl = "https://discordapp.com/api/v6"
    }

    open class Key(val identifier: String) {
        override fun toString(): String = identifier
    }

    object GuildId : Key("{guild.id}")
    object ChannelId : Key("{channel.id}")
    object MessageId : Key("{message.id}")
    object Emoji : Key("{emoji}")
    object UserId : Key("{user.id}")
    object OverwriteId : Key("{overwrite.id}")
    object EmojiId : Key("{emoji.id}")
    object InviteCode : Key("{invite.code}")
    object RoleId : Key("{role.id}")
    object IntegrationId : Key("{integration.id}")
    object WebhookId : Key("{webhook.id}")
    object WebhookToken : Key("{webhook.token}")

}

internal object NoStrategy : DeserializationStrategy<Unit> {
    override val descriptor: SerialDescriptor
        get() = UnitDescriptor

    override fun deserialize(decoder: Decoder) {}

    override fun patch(decoder: Decoder, old: Unit) {}
}<|MERGE_RESOLUTION|>--- conflicted
+++ resolved
@@ -93,8 +93,6 @@
     object EditMessagePatch
         : Route<Message>(HttpMethod.Put, "/channels/$ChannelId/messages/$MessageId", Message.serializer())
 
-<<<<<<< HEAD
-=======
     object GuildEmojiGet
         : Route<EmojiEntity>(HttpMethod.Get, "/guilds/$GuildId/emojis/$EmojiId", EmojiEntity.serializer())
 
@@ -291,7 +289,6 @@
         : Route<Unit>(HttpMethod.Post, "/webhooks/$WebhookId/$WebhookToken", NoStrategy)
 
 
->>>>>>> 0b808a08
     companion object {
         const val baseUrl = "https://discordapp.com/api/v6"
     }
