--- conflicted
+++ resolved
@@ -7,22 +7,18 @@
 import com.gitlab.hopebaron.rest.route.Route
 
 class UserService(requestHandler: RequestHandler) : RestService(requestHandler) {
-<<<<<<< HEAD
-    suspend fun getCurrentUser() = call(Route.CurrentUserGet) {}
-=======
-    suspend fun getCurrentUser(userId: String) = call(Route.CurrentUserGet)
->>>>>>> 1e995629
+    suspend fun getCurrentUser(userId: String) = call(Route.CurrentUserGet) {}
     suspend fun getUser(userId: String) = call(Route.UserGet) {
         keys[Route.UserId] = userId
     }
 
-    suspend fun getCurrentUserGuilds() = call(Route.CurrentUsersGuildsGet)
+    suspend fun getCurrentUserGuilds() = call(Route.CurrentUsersGuildsGet) {}
 
     suspend fun leaveGuild(guildId: String) = call(Route.GuildLeave) {
         keys[Route.GuildId] = guildId
     }
 
-    suspend fun getUserConnections() = call(Route.UserConnectionsGet)
+    suspend fun getUserConnections() = call(Route.UserConnectionsGet) {}
 
     suspend fun createDM(dm: CreateDMRequest) = call(Route.DMPost) {
         body(CreateDMRequest.serializer(), dm)
