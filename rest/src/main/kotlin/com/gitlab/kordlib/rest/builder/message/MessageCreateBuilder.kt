--- conflicted
+++ resolved
@@ -1,11 +1,7 @@
 package com.gitlab.kordlib.rest.builder.message
 
-<<<<<<< HEAD
-import com.gitlab.kordlib.common.annotation.KordDsl
-=======
 import com.gitlab.kordlib.common.entity.Snowflake
 import com.gitlab.kordlib.rest.builder.KordDsl
->>>>>>> 91a46895
 import com.gitlab.kordlib.rest.builder.RequestBuilder
 import com.gitlab.kordlib.rest.json.request.AllowedMentions
 import com.gitlab.kordlib.rest.json.request.MessageCreateRequest
@@ -23,8 +19,7 @@
     var nonce: String? = null
     var tts: Boolean? = null
     var embed: EmbedBuilder? = null
-    var allowedMentions: AllowedMentionsBuilder? = null
-    val files: MutableList<Pair<String, InputStream>> = mutableListOf()
+    private val files: MutableList<Pair<String, InputStream>> = mutableListOf()
 
     inline fun embed(block: EmbedBuilder.() -> Unit) {
         embed = (embed ?: EmbedBuilder()).apply(block)
