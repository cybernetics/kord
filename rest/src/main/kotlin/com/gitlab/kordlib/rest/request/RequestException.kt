--- conflicted
+++ resolved
@@ -5,12 +5,8 @@
 
 abstract class RequestException(val code: Int, message: String) : Exception(message)
 
-<<<<<<< HEAD
-class KtorRequestException(val response: HttpResponse, message: String, val error: DiscordErrorResponse) : RequestException(response.status.value, message)
-=======
 class KtorRequestException(
         val response: HttpResponse,
         message: String,
         val error: DiscordErrorResponse
-) : RequestException(response.status.value, message)
->>>>>>> 37dacf04
+) : RequestException(response.status.value, message)