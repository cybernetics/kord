package com.gitlab.kordlib.rest.requesthandler

import com.gitlab.kordlib.rest.ratelimit.ExclusionRequestHandler
import com.gitlab.kordlib.rest.request.RequestBuilder
import com.gitlab.kordlib.rest.route.Route
import io.ktor.client.HttpClient
import io.ktor.client.engine.mock.MockEngine
import io.ktor.client.engine.mock.respond
import io.ktor.http.Headers
import io.ktor.http.HeadersBuilder
import io.ktor.http.HttpStatusCode
import kotlinx.atomicfu.atomic
import kotlinx.atomicfu.update
import kotlinx.coroutines.ExperimentalCoroutinesApi
import kotlinx.coroutines.test.runBlockingTest
import java.time.Clock
import java.time.Instant
import java.time.ZoneOffset
import kotlin.test.BeforeTest
import kotlin.test.Test
import kotlin.test.asserter
import kotlin.time.ExperimentalTime
import kotlin.time.seconds

@ExperimentalTime
@ExperimentalCoroutinesApi
class ExclusionRequestHandlerTest {

    val timeout = 1000.seconds
    val instant = Instant.EPOCH
    val clock = Clock.fixed(instant, ZoneOffset.UTC)
    var firstRequest = atomic(true)

    @BeforeTest
    fun setup() {
        firstRequest.update { true }
    }

    @Test
    fun `an ExclusionRequestHandler sending a request that results in a route timeout will wait for that timeout on the next call`() = runBlockingTest {
        val client = httpClient {
            this["X-RateLimit-Remaining"] = "0"
            this["X-RateLimit-Reset"] = "${clock.instant().epochSecond + timeout.inSeconds.toLong()}"
        }

        val handler = ExclusionRequestHandler(client, clock)

        handler.handle(request) //get first timeout
        handler.handle(request)

        asserter.assertTrue("current time should be ${timeout.toLongMilliseconds()} but was $currentTime", currentTime == timeout.toLongMilliseconds())

        client.close()
    }

    @Test
    fun `an ExclusionRequestHandler sending a request that results in a global timeout will wait for that timeout on the next call`() = runBlockingTest {
        val client = httpClient {
            this["X-RateLimit-Global"] = "true"
            this["Retry-After"] = "${timeout.toLongMilliseconds()}"
        }

        val handler = ExclusionRequestHandler(client, clock)

        handler.handle(request)
        handler.handle(request)

        asserter.assertTrue("current time should be ${timeout.toLongMilliseconds()} but was $currentTime", currentTime == timeout.toLongMilliseconds())

        client.close()
    }

    private fun httpClient(
            code: HttpStatusCode = HttpStatusCode.TooManyRequests,
            block: HeadersBuilder.() -> Unit) = HttpClient(MockEngine) {
        engine {
            addHandler {
                if (firstRequest.getAndSet(false)) {
                    respond("", code, HeadersBuilder().apply(block).build())
                } else {
                    respond("", HttpStatusCode.Accepted)
                }
            }
        }
    }

    @Test
    fun `an ExclusionRequestHandler sending a request that results in a bucket timeout will wait for that timeout on a similar bucket call`() = runBlockingTest {
        val count = atomic(0)

        val client = HttpClient(MockEngine) {
            engine {
                addHandler {
                    when (count.getAndIncrement()) {
                        0, 1 -> respond("", HttpStatusCode.Accepted, Headers.build {
                            // discovery
                            this["X-RateLimit-Remaining"] = "1"
                            this["X-RateLimit-Bucket"] = "abc"
                        })
                        2 -> respond("", HttpStatusCode.TooManyRequests, Headers.build {
                            // rate limit discovery
                            this["X-RateLimit-Remaining"] = "0"
                            this["X-RateLimit-Reset"] = "${clock.instant().epochSecond + timeout.inSeconds.toLong()}"
                            this["X-RateLimit-Bucket"] = "abc"
                        })
                        3 -> respond("", HttpStatusCode.Accepted, Headers.build {
                            // retry doesn't limit anymore
                            this["X-RateLimit-Remaining"] = "1"
                            this["X-RateLimit-Bucket"] = "abc"
                        })
                        else -> respond("", HttpStatusCode.Accepted, Headers.build {
                            this["X-RateLimit-Remaining"] = "0"
                            this["X-RateLimit-Reset"] = "${clock.instant().epochSecond + timeout.inSeconds.toLong()}"
                            this["X-RateLimit-Bucket"] = "abc"
                        })
                    }

                }
            }
        }
        val handler = ExclusionRequestHandler(client, clock)



        handler.handle(request)
        handler.handle(request2) //explore bucket
        handler.handle(request)
        handler.handle(request2)

        asserter.assertTrue("current time should be ${timeout.toLongMilliseconds()} but was $currentTime",
                currentTime / 2 /*since time doesn't pass we're waiting for both the route and the bucket timeout*/ == timeout.toLongMilliseconds())

        client.close()
    }

    val request = with(RequestBuilder(Route.PinDelete)) {
        keys[Route.ChannelId] = "420"
        keys[Route.MessageId] = "1337"
        build()
    }

<<<<<<< HEAD
=======
    val request2 = with(RequestBuilder(Route.AllReactionsDelete)) {
        keys[Route.ChannelId] = "420"
        keys[Route.MessageId] = "1337"
        build()
    }

>>>>>>> 2c1cc736
}<|MERGE_RESOLUTION|>--- conflicted
+++ resolved
@@ -139,13 +139,10 @@
         build()
     }
 
-<<<<<<< HEAD
-=======
     val request2 = with(RequestBuilder(Route.AllReactionsDelete)) {
         keys[Route.ChannelId] = "420"
         keys[Route.MessageId] = "1337"
         build()
     }
 
->>>>>>> 2c1cc736
 }