package com.gitlab.kordlib.rest.services

import com.gitlab.kordlib.common.entity.*
import com.gitlab.kordlib.rest.json.request.*
import com.gitlab.kordlib.rest.ratelimit.ExclusionRequestRateLimiter
import com.gitlab.kordlib.rest.request.KtorRequestHandler
import com.gitlab.kordlib.rest.request.RequestHandler
import com.gitlab.kordlib.rest.service.RestClient
import io.ktor.client.HttpClient
import io.ktor.client.engine.cio.CIO
import io.ktor.client.features.defaultRequest
import io.ktor.client.request.header
import kotlinx.coroutines.runBlocking
import org.junit.jupiter.api.*
<<<<<<< HEAD
=======
import java.awt.Color
>>>>>>> db483c6a
import java.util.*

fun image(path: String): String {
    val loader = Unit::class.java.classLoader
    val image = loader?.getResource(path)?.readBytes()
    val encoded = Base64.getEncoder().encodeToString(image)
    val imageType = path.split(".").last()
    return "data:image/$imageType;base64, $encoded"
}

@TestMethodOrder(MethodOrderer.OrderAnnotation::class)
@TestInstance(TestInstance.Lifecycle.PER_CLASS)
class RestServiceTest {

    private val token = System.getenv("token")

    private lateinit var requestHandler: RequestHandler

    private lateinit var client: HttpClient

    private lateinit var rest: RestClient

    //created guild id
    private lateinit var guildId: String

    //created channel id
    private lateinit var channelId: String

    private lateinit var userId: String

    @BeforeEach
    fun enableOnlyOnMerge() {
        Assumptions.assumeTrue { System.getProperty("CI_MERGE_REQUEST_ID") != null }
    }

    @BeforeAll
    fun setup() = runBlocking {
        client = HttpClient(CIO) {
            defaultRequest {
                header("Authorization", "Bot $token")
            }
        }
        requestHandler = KtorRequestHandler(client, ExclusionRequestRateLimiter())
        rest = RestClient(requestHandler)

        userId = rest.user.getCurrentUser().id
    }

    @Test
    @Order(1)
    fun `create guild`() = runBlocking {
        val region = rest.voice.getVoiceRegions().first()
        val guilds = rest.user.getCurrentUserGuilds()

        guilds.filter { it.owner == true }.forEach {
            rest.guild.deleteGuild(it.id)
        }

        val guild = rest.guild.createGuild {
            name = "TEST GUILD"
            this.region = region.id
            verificationLevel = VerificationLevel.None
            defaultMessageNotificationLevel = DefaultMessageNotificationLevel.AllMessages
            explicitContentFilter = ExplicitContentFilter.AllMembers
        }

        guildId = guild.id

        rest.guild.getGuild(guildId)

        rest.guild.modifyGuild(guildId) {
            name = "Edited Guild Test"
        }

        rest.guild.getGuildVoiceRegions(guildId).first()


        Unit
    }

    @Test
    @Order(2)
    fun `create invite`() = runBlocking {
        val generalId = rest.guild.getGuildChannels(guildId).first { it.type == ChannelType.GuildText }.id

        rest.channel.createInvite(generalId)

        Unit
    }

    @Test
    @Order(3)
    fun `create channel`() = runBlocking {
        val channel = rest.guild.createGuildChannel(guildId, GuildCreateChannelRequest("BOT TEST RUN"))
        channelId = channel.id

        rest.channel.getChannel(channel.id)

        Unit
    }

    @Test
    @Order(4)
    fun `reaction in channel`() = runBlocking {
        with(rest.channel) {
            val message = createMessage(channelId) {
                content = "TEST"
            }
            editMessage(channelId, message.id) {
                content = "EDIT TEST"
            }

            createReaction(channelId, message.id, "\ud83d\udc4e")
            deleteOwnReaction(channelId, message.id, "\ud83d\udc4e")

            createReaction(channelId, message.id, "\ud83d\udc4d")
            deleteReaction(channelId, message.id, message.author!!.id, "\ud83d\udc4d")

            createReaction(channelId, message.id, "\ud83d\udc4e")
            getReactions(channelId, message.id, "\ud83d\udc4e")
            deleteAllReactions(channelId, message.id)

            createReaction(channelId, message.id, "\ud83d\udc4e")
            deleteAllReactionsForEmoji(channelId, message.id, "\ud83d\udc4e")

            deleteMessage(channelId, message.id)
        }
    }

    @Test
    @Order(5)
    fun `message in channel`() = runBlocking {
        with(rest.channel) {
            triggerTypingIndicator(channelId)

            val message = createMessage(channelId) {
                content = "TEST"

                addFile("test.txt", ClassLoader.getSystemResourceAsStream("images/kord.png")!!)
            }

            getMessage(channelId, message.id)

            deleteMessage(channelId, message.id)

<<<<<<< HEAD
            createMessage(channelId, MessageCreateRequest("TEST"))
            createMessage(channelId, MultipartMessageCreateRequest(MessageCreateRequest("TEST")))

            repeat(10) {
                //trying to get a ratelimit
                createMessage(channelId, MessageCreateRequest("TEST $it"))
=======
            repeat(2) {
                createMessage(channelId) {
                    content = "TEST"
                }
>>>>>>> db483c6a
            }

            val messages = getMessages(channelId)

            bulkDelete(channelId, BulkDeleteRequest(messages.map { it.id }))

        }
    }

    @Test
    @Order(6)
    fun `pinned messages in channel`() = runBlocking {
        with(rest.channel) {
            val pinnedMessage = createMessage(channelId) {
                content = "TEST"
            }

            addPinnedMessage(channelId, pinnedMessage.id)

            getChannelPins(channelId)

            deletePinnedMessage(channelId, pinnedMessage.id)

            Unit
        }

    }

    @Test
    @Order(7)
    fun `invites in channel`() = runBlocking {
        with(rest.channel) {
            getChannelInvites(channelId)

            Unit
        }

    }

    @Test
    @Order(8)
    fun `permissions in channels`() = runBlocking {
        val role = rest.guild.createGuildRole(guildId)
        with(rest.channel) {
            val allow = Permissions { +Permission.CreateInstantInvite }
            val deny = Permissions { +Permission.SendTTSMessages }

            editChannelPermissions(channelId, role.id, ChannelPermissionEditRequest(allow, deny, "role"))

            deleteChannelPermission(channelId, role.id)

        }
    }

    @Test
    @Order(9)
    fun `modify channels`() = runBlocking {
        with(rest.channel) {
            //TODO Test Put method

            patchChannel(channelId, ChannelModifyPatchRequest("PATCH"))

            Unit

        }
    }

//TODO Add Group Channel Tests

    @Test
    @Disabled("Member is not added to guild yet due to Guild#addGuildMember")
    @Order(11)
    fun `member in guild`() = runBlocking {
        with(rest.guild) {
            val members = getGuildMembers(guildId)
            //TODO add member to guild

            modifyGuildMember(guildId, userId) {
                nickname = "My nickname"
                muted = true
                deafened = true
            }

            getGuildMember(guildId, userId)

            //deleteGuildMember(guildId, user)

            modifyCurrentUserNickname(guildId, CurrentUserNicknameModifyRequest("Kord"))

            Unit
        }
    }

    @Test
    @Order(12)
    fun `roles in guild`() = runBlocking {
        with(rest.guild) {
            val role = createGuildRole(guildId) {
                name = "Sudoers"
                permissions = Permissions { +Permission.Administrator }
                color = Color.RED
                hoist = true
                mentionable = true
            }

            modifyGuildRole(guildId, role.id) {
                name = "Edited role"
            }

            addRoleToGuildMember(guildId, userId, role.id)

            deleteRoleFromGuildMember(guildId, userId, role.id)

            modifyGuildRolePosition(guildId) {
                move(Snowflake(role.id) to 0)
            }

            getGuildRoles(guildId)

            deleteGuildRole(guildId, role.id)

            Unit
        }
    }

    @Test
    @Disabled("User to ban is not there.")
    @Order(13)
    fun `bans in guild`() = runBlocking {

        with(rest.guild) {

            //addGuildBan(guildId, user, AddGuildBanRequest())

            getGuildBans(guildId)

            //getGuildBan(guildId, user)

            //deleteGuildBan(guildId, user)

            Unit

        }
    }

    @Test
    @Order(14)
    fun `invites in guild`() = runBlocking {
        with(rest.guild) {
            //            getVanityInvite(guildId)  //¯\_(ツ)_/¯
            getGuildInvites(guildId)

            Unit
        }
    }

    @Test
    @Order(15)
    fun `prune members in guilds`() = runBlocking {
        with(rest.guild) {
            getGuildPruneCount(guildId)
            beginGuildPrune(guildId)

            Unit
        }
    }

    @Test
    @Disabled
    @Order(16)
    fun `integrations in guild`() = runBlocking {

        //TODO
    }

    @Test
    @Order(17)
    fun `embeds in guild`() = runBlocking {

        with(rest.guild) {

            modifyGuildEmbed(guildId, GuildEmbedModifyRequest(true, channelId))

            getGuildEmbed(guildId)

            Unit
        }
    }

    @Test
    @Order(18)
    fun `user`() = runBlocking {
        with(rest.user) {
            getCurrentUser()

            getCurrentUserGuilds()

            modifyCurrentUser {
                username = "Happy Kord"
            }

            getUserConnections()

            // getUser(user) // works, but can't be tested with bots client id, use your own id

            // createDM(CreateDMRequest(user)) // works, but can't be tested with bots client id use your own id

            //TODO test groups

            Unit
        }
    }

    @Test
    @Order(19)
    fun `emojis in guilds`() = runBlocking {
        with(rest.emoji) {

            val emoji = createEmoji(guildId, EmojiCreateRequest("kord", image("images/kord.png"), listOf(guildId)))

            modifyEmoji(guildId, emoji.id!!) {
                name = "edited"
            }

            getEmojis(guildId)

            getEmoji(guildId, emoji.id!!)

            deleteEmoji(guildId, emoji.id!!)

            Unit
        }
    }


    @Test
    @Order(Int.MAX_VALUE - 2)
    fun `delete channel`() = runBlocking {
        rest.channel.deleteChannel(channelId)

        Unit
    }

    @Test
    @Order(Int.MAX_VALUE - 1)
    fun `audit logs`() = runBlocking {
        rest.auditLog.getAuditLogs(guildId)

        Unit
    }


    @Test
    @Order(Int.MAX_VALUE)
    fun `delete guild`() = runBlocking {
        rest.guild.deleteGuild(guildId)

        Unit
    }

    @AfterAll
    fun close() {
        client.close()
    }

}
<|MERGE_RESOLUTION|>--- conflicted
+++ resolved
@@ -12,10 +12,7 @@
 import io.ktor.client.request.header
 import kotlinx.coroutines.runBlocking
 import org.junit.jupiter.api.*
-<<<<<<< HEAD
-=======
 import java.awt.Color
->>>>>>> db483c6a
 import java.util.*
 
 fun image(path: String): String {
@@ -161,19 +158,10 @@
 
             deleteMessage(channelId, message.id)
 
-<<<<<<< HEAD
-            createMessage(channelId, MessageCreateRequest("TEST"))
-            createMessage(channelId, MultipartMessageCreateRequest(MessageCreateRequest("TEST")))
-
-            repeat(10) {
-                //trying to get a ratelimit
-                createMessage(channelId, MessageCreateRequest("TEST $it"))
-=======
             repeat(2) {
                 createMessage(channelId) {
                     content = "TEST"
                 }
->>>>>>> db483c6a
             }
 
             val messages = getMessages(channelId)
