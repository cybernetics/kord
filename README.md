# Kord
[![Discord](https://img.shields.io/discord/556525343595298817.svg?color=&label=Kord&logo=discord&style=for-the-badge)](https://discord.gg/6jcx5ev)
    [![JitPack](https://img.shields.io/jitpack/v/gitlab/hopebaron/Kord.svg?color=&style=for-the-badge)](https://jitpack.io/#com.gitlab.kordlib/Kord)
[![Gitlab pipeline status (branch)](https://img.shields.io/gitlab/pipeline/HopeBaron/kord/master.svg?style=for-the-badge)]()

**Kord is still in its early stages, meaning it's not ready to be used for public purposes yet.**


Kord is an idiomatic, non-blocking, modularized implementation of the Discord API. 

# Goals

## No blocking, no callbacks

Build on top of coroutines, Kord focusses on avoiding the pitfalls of java libraries without sacrificing performance.

```kotlin
suspend fun main() {
    val kord = Kord("token")

    kord.on<MessageCreateEvent> {
        if (message.author?.isBot == true) return@on
        val guild = message.getGuild() ?: return@on

        if (message.content == "!kord") message.channel.createEmbed {
            author {
                val owner = kord.getApplicationInfo().getOwner()
                name = owner.username
                icon = owner.avatar.url
            }

            description = "an embed made with kord"

            field {
                name = "guild description"
                value = guild.description.orEmpty()
            }

            footer {
                url = "https://gitlab.com/kordlib/kord"
                text = "made with kord"
                icon = "https://assets.gitlab-static.net/uploads/-/system/project/avatar/11355644/cord-icon.png?width=64"
            }

            guild.getOwner().displayName
        }
    }

    kord.login()
}
```

## More than just an API wrapper

Kord aims to be more than just an event dispatcher, Live objects offer a style of discord bots that focus on state changes instead of event creation.

//TODO add code example

## Modular, extensible

In its goal to become a comprehensive wrapper for the Discord API, Kord allows each segment of the API to be a standalone library, able to be swapped out for other implementations, and focusses heavily on its configuration.

## Testable

In an effort to ease the pain of bot development, Kord grants the user an extensive testing framework. Easily build your own test cases and execute them as if you're working with the live Discord API.

//TODO add code example



## Installation

Replace `{version}` with the latest version number on bintray [ ![Download](https://api.bintray.com/packages/kordlib/Kord/Kord/images/download.svg) ](https://bintray.com/kordlib/Kord/Kord/_latestVersion).

### Gradle

```groovy
repositories {
 ...
 jcenter()
 maven { url 'https://jitpack.io' }
 maven { url "https://dl.bintray.com/kordlib/Kord" }
}
```

```groovy
dependencies {
 ...
<<<<<<< HEAD
 implementation 'com.gitlab.kordlib:kord:{version}'
=======
 implementation 'com.gitlab.kordlib.kord:kord-core:0.2.3'
>>>>>>> e280697c
}
```

### Maven

```xml
<repository>
    <id>jitpack.io</id>
    <url>https://jitpack.io</url>
</repository>
<repository>
    <id>bintray</id>
    <url>https://dl.bintray.com/kordlib/Kord</url>
</repository>
```

```xml
<dependency>
<<<<<<< HEAD
    <groupId>com.gitlab.kordlib</groupId>
    <artifactId>Kord</artifactId>
    <version>{version}</version>
=======
  <groupId>com.gitlab.kordlib.kord</groupId>
  <artifactId>kord-core</artifactId>
  <version>0.2.3</version>
  <type>pom</type>
>>>>>>> e280697c
</dependency>
```
<|MERGE_RESOLUTION|>--- conflicted
+++ resolved
@@ -86,11 +86,7 @@
 ```groovy
 dependencies {
  ...
-<<<<<<< HEAD
  implementation 'com.gitlab.kordlib:kord:{version}'
-=======
- implementation 'com.gitlab.kordlib.kord:kord-core:0.2.3'
->>>>>>> e280697c
 }
 ```
 
@@ -109,15 +105,8 @@
 
 ```xml
 <dependency>
-<<<<<<< HEAD
     <groupId>com.gitlab.kordlib</groupId>
     <artifactId>Kord</artifactId>
     <version>{version}</version>
-=======
-  <groupId>com.gitlab.kordlib.kord</groupId>
-  <artifactId>kord-core</artifactId>
-  <version>0.2.3</version>
-  <type>pom</type>
->>>>>>> e280697c
 </dependency>
 ```
