--- conflicted
+++ resolved
@@ -84,11 +84,7 @@
 ```groovy
 dependencies {
  ...
-<<<<<<< HEAD
  implementation 'com.gitlab.kordlib:kord:0.2.3'
-=======
- implementation 'com.gitlab.kordlib:kord:0.2.2'
->>>>>>> b4359ace
 }
 ```
 
@@ -109,10 +105,6 @@
 <dependency>
     <groupId>com.gitlab.kordlib</groupId>
     <artifactId>Kord</artifactId>
-<<<<<<< HEAD
     <version>0.2.3</version>
-=======
-    <version>0.2.2</version>
->>>>>>> b4359ace
 </dependency>
 ```
