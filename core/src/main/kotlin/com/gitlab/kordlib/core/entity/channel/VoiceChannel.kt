package com.gitlab.kordlib.core.entity.channel

import com.gitlab.kordlib.core.supplier.EntitySupplyStrategy
import com.gitlab.kordlib.core.Kord
import com.gitlab.kordlib.core.behavior.channel.ChannelBehavior
import com.gitlab.kordlib.core.behavior.channel.GuildChannelBehavior
import com.gitlab.kordlib.core.behavior.channel.TextChannelBehavior
import com.gitlab.kordlib.core.behavior.channel.VoiceChannelBehavior
import com.gitlab.kordlib.core.cache.data.ChannelData
<<<<<<< HEAD
import java.util.*
=======
import com.gitlab.kordlib.core.supplier.EntitySupplier
>>>>>>> 1b7f1ceb

/**
 * An instance of a Discord Voice Channel associated to a guild.
 */
class VoiceChannel(
        override val data: ChannelData,
        override val kord: Kord,
        override val supplier: EntitySupplier = kord.defaultSupplier
) : CategorizableChannel, VoiceChannelBehavior {


    /**
     * The bitrate (in bits) of this channel.
     */
    val bitrate: Int get() = data.bitrate!!

    /**
     * The user limit of the voice channel.
     */
    val userLimit: Int get() = data.userLimit!!

<<<<<<< HEAD
    override suspend fun asChannel(): VoiceChannel = this

    override fun hashCode(): Int = Objects.hash(id, guildId)

    override fun equals(other: Any?): Boolean = when(other) {
        is GuildChannelBehavior -> other.id == id && other.guildId == guildId
        is ChannelBehavior -> other.id == id
        else -> false
    }
=======
    /**
     * returns a new [VoiceChannel] with the given [strategy].
     *
     * @param strategy the strategy to use for the new instance. By default [EntitySupplyStrategy.CacheWithRestFallback].
     */
    override fun withStrategy(strategy: EntitySupplyStrategy<*>): VoiceChannel = VoiceChannel(data, kord, strategy.supply(kord))

>>>>>>> 1b7f1ceb
}<|MERGE_RESOLUTION|>--- conflicted
+++ resolved
@@ -1,17 +1,13 @@
 package com.gitlab.kordlib.core.entity.channel
 
-import com.gitlab.kordlib.core.supplier.EntitySupplyStrategy
 import com.gitlab.kordlib.core.Kord
 import com.gitlab.kordlib.core.behavior.channel.ChannelBehavior
 import com.gitlab.kordlib.core.behavior.channel.GuildChannelBehavior
-import com.gitlab.kordlib.core.behavior.channel.TextChannelBehavior
 import com.gitlab.kordlib.core.behavior.channel.VoiceChannelBehavior
 import com.gitlab.kordlib.core.cache.data.ChannelData
-<<<<<<< HEAD
+import com.gitlab.kordlib.core.supplier.EntitySupplier
+import com.gitlab.kordlib.core.supplier.EntitySupplyStrategy
 import java.util.*
-=======
-import com.gitlab.kordlib.core.supplier.EntitySupplier
->>>>>>> 1b7f1ceb
 
 /**
  * An instance of a Discord Voice Channel associated to a guild.
@@ -33,7 +29,13 @@
      */
     val userLimit: Int get() = data.userLimit!!
 
-<<<<<<< HEAD
+    /**
+     * returns a new [VoiceChannel] with the given [strategy].
+     *
+     * @param strategy the strategy to use for the new instance. By default [EntitySupplyStrategy.CacheWithRestFallback].
+     */
+    override fun withStrategy(strategy: EntitySupplyStrategy<*>): VoiceChannel = VoiceChannel(data, kord, strategy.supply(kord))
+
     override suspend fun asChannel(): VoiceChannel = this
 
     override fun hashCode(): Int = Objects.hash(id, guildId)
@@ -43,13 +45,4 @@
         is ChannelBehavior -> other.id == id
         else -> false
     }
-=======
-    /**
-     * returns a new [VoiceChannel] with the given [strategy].
-     *
-     * @param strategy the strategy to use for the new instance. By default [EntitySupplyStrategy.CacheWithRestFallback].
-     */
-    override fun withStrategy(strategy: EntitySupplyStrategy<*>): VoiceChannel = VoiceChannel(data, kord, strategy.supply(kord))
-
->>>>>>> 1b7f1ceb
 }