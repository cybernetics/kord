--- conflicted
+++ resolved
@@ -1,19 +1,10 @@
 package com.gitlab.kordlib.core.gateway
 
-<<<<<<< HEAD
-import com.gitlab.kordlib.gateway.Command
-import com.gitlab.kordlib.gateway.Event
-import com.gitlab.kordlib.gateway.Gateway
-import com.gitlab.kordlib.gateway.GatewayConfiguration
-import kotlinx.coroutines.FlowPreview
+import com.gitlab.kordlib.gateway.*
 import kotlinx.coroutines.flow.Flow
 import kotlinx.coroutines.flow.asFlow
 import kotlinx.coroutines.flow.flatMapMerge
-import kotlin.time.Duration
-=======
-import com.gitlab.kordlib.gateway.*
-import kotlinx.coroutines.flow.*
->>>>>>> 44956083
+import kotlinx.coroutines.flow.map
 import kotlin.time.milliseconds
 
 data class ShardEvent(val event: Event, val gateway: Gateway, val shard: Int)
@@ -27,10 +18,10 @@
     val events: Flow<ShardEvent> = gateways.entries.asFlow()
             .flatMapMerge(gateways.size) { (shard, gateway) -> gateway.events.map { event -> ShardEvent(event, gateway, shard) } }
 
-    suspend fun start(configuration: GatewayConfiguration) =  gateways.entries.forEach { (shard, gateway) ->
-                val config = configuration.copy(shard = configuration.shard.copy(index = shard))
-                gateway.start(config)
-            }
+    suspend fun start(configuration: GatewayConfiguration) = gateways.entries.forEach { (shard, gateway) ->
+        val config = configuration.copy(shard = configuration.shard.copy(index = shard))
+        gateway.start(config)
+    }
 
     suspend inline fun start(token: String, config: GatewayConfigurationBuilder.() -> Unit = {}) {
         val builder = GatewayConfigurationBuilder(token)
