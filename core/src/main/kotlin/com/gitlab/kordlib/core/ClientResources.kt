--- conflicted
+++ resolved
@@ -1,19 +1,13 @@
 package com.gitlab.kordlib.core
 
-<<<<<<< HEAD
 import com.gitlab.kordlib.core.supplier.EntitySupplyStrategy
-=======
 import com.gitlab.kordlib.gateway.Intents
->>>>>>> 95fbce46
 import io.ktor.client.HttpClient
 
 class ClientResources(
         val token: String,
         val shardCount: Int,
         val httpClient: HttpClient,
-<<<<<<< HEAD
-        val defaultStrategy: EntitySupplyStrategy<*>
-=======
+        val defaultStrategy: EntitySupplyStrategy<*>,
         val intents: Intents?
->>>>>>> 95fbce46
 )