package com.gitlab.kordlib.core.entity

import com.gitlab.kordlib.common.entity.MessageType
import com.gitlab.kordlib.common.entity.Snowflake
import com.gitlab.kordlib.common.exception.RequestException
import com.gitlab.kordlib.core.*
import com.gitlab.kordlib.core.behavior.GuildBehavior
import com.gitlab.kordlib.core.behavior.MessageBehavior
import com.gitlab.kordlib.core.behavior.RoleBehavior
import com.gitlab.kordlib.core.behavior.UserBehavior
import com.gitlab.kordlib.core.behavior.channel.ChannelBehavior
import com.gitlab.kordlib.core.cache.data.MessageData
import com.gitlab.kordlib.core.entity.channel.*
import com.gitlab.kordlib.core.exception.EntityNotFoundException
import com.gitlab.kordlib.core.supplier.EntitySupplier
import com.gitlab.kordlib.core.supplier.EntitySupplyStrategy
import com.gitlab.kordlib.core.supplier.getChannelOf
import com.gitlab.kordlib.core.supplier.getChannelOfOrNull
import kotlinx.coroutines.flow.*
import java.time.Instant
import java.time.format.DateTimeFormatter
import java.util.*

private const val guildDeprecationMessage = "Guild ids aren't consistently present, use getGuild() instead."

/**
 * An instance of a [Discord Message][https://discordapp.com/developers/docs/resources/channel#message-object].
 */
class Message(
        val data: MessageData,
        override val kord: Kord,
        override val supplier: EntitySupplier = kord.defaultSupplier
) : MessageBehavior {

    /**
     * The id of this message.
     */
    override val id: Snowflake
        get() = Snowflake(data.id)

    /**
     * The id of the [MessageChannel] this message was send in.
     */
    override val channelId: Snowflake
        get() = Snowflake(data.channelId)

    /**
     * The id of the [Guild] this message was send in, if it was send in a [GuildMessageChannel].
     *
     * Returns null if this message was send in a [DmChannel].
     */
    @Deprecated(guildDeprecationMessage, ReplaceWith("getGuild()?.id"), DeprecationLevel.WARNING)
    val guildId: Snowflake?
        get() = data.guildId?.toSnowflakeOrNull()

    /**
     * The files attached to this message.
     */
    val attachments: Set<Attachment> get() = data.attachments.asSequence().map { Attachment(it, kord) }.toSet()

    /**
     * The author of this message, if it was created by a [User].
     *
     * Returns null if the author is not a Discord account, like a [Webhook] or systems message.
     */
    val author: User? get() = data.author?.let { User(it, kord) }

    /**
     * The content of this message.
     */
    val content: String get() = data.content

    /**
     * The instant when this message was last edited, if ever.
     *
     * Returns null if the message was never edited.
     */
    val editedTimestamp: Instant?
        get() = data.editedTimestamp?.let {
            DateTimeFormatter.ISO_OFFSET_DATE_TIME.parse(it, Instant::from)
        }

    /**
     * The embedded content of this message.
     *
     * This includes automatically embedded [videos][Embed.video] and [urls][Embed.Provider].
     */
    val embeds: List<Embed> get() = data.embeds.map { Embed(it, kord) }

    /**
     * The behavior of the [Guild] this message was send in, if it was send in a [GuildMessageChannel].
     *
     * Returns null if this message was send in a [DmChannel].
     */
    @Deprecated(guildDeprecationMessage, ReplaceWith("getGuild()"), DeprecationLevel.WARNING)
    val guild: GuildBehavior?
        get() = guildId?.let { GuildBehavior(it, kord) }

    /**
     * The ids of [Channels][Channel] specifically mentioned in this message.
     *
     * This collection can only contain values on crossposted messages, channels
     * mentioned inside the same guild will not be present.
     */
    val mentionedChannelIds: Set<Snowflake> get() = data.mentionedChannels.orEmpty().map { Snowflake(it) }.toSet()

    /**
     * The [Channels][ChannelBehavior] specifically mentioned in this message.
     *
     * This collection can only contain values on crossposted messages, channels
     * mentioned inside the same guild will not be present.
     */
    val mentionedChannelBehaviors: Set<ChannelBehavior> get() = data.mentionedChannels.orEmpty().map { ChannelBehavior(Snowflake(it), kord) }.toSet()

    /**
     * The [Channels][Channel] specifically mentioned in this message.
     *
     * This property will only emit values on crossposted messages, channels
     * mentioned inside the same guild will not be present.
     *
     * This request uses state [data] to resolve the entities belonging to the flow,
     * as such it can't guarantee an up to date representation if the [data] is outdated.
     *
     * The returned flow is lazily executed, any [RequestException] will be thrown on
     * [terminal operators](https://kotlinlang.org/docs/reference/coroutines/flow.html#terminal-flow-operators) instead.
     */
    val mentionedChannels: Flow<Channel>
        get() = mentionedChannelIds.asFlow().map { supplier.getChannel(it) }

    /**
     * True if this message mentions `@everyone`.
     */
    val mentionsEveryone: Boolean get() = data.mentionEveryone

    /**
     * The [ids][Role.id] of roles mentioned in this message.
     */
    val mentionedRoleIds: Set<Snowflake> get() = data.mentionRoles.map { Snowflake(it) }.toSet()

    /**
     * The [Behaviors][RoleBehavior] of roles mentioned in this message.
     */
    @Deprecated(
            "Guild ids aren't consistently present",
            ReplaceWith("roles.toSet()", "kotlinx.coroutines.flow.*"),
            DeprecationLevel.ERROR
    )
    val mentionedRoleBehaviors: Set<RoleBehavior>
        get() = error("Guild ids aren't consistently present, use `roles.toSet()` instead")

    /**
     * The [roles][Role] mentioned in this message.
     *
     * This request uses state [data] to resolve the entities belonging to the flow,
     * as such it can't guarantee an up to date representation if the [data] is outdated.
     *
     * The returned flow is lazily executed, any [RequestException] will be thrown on
     * [terminal operators](https://kotlinlang.org/docs/reference/coroutines/flow.html#terminal-flow-operators) instead.
     */
    val mentionedRoles: Flow<Role>
        get() = flow {
            if (mentionedRoleIds.isEmpty()) return@flow

            val guild = getGuild()
            supplier.getGuildRoles(guild.id).filter { it.id in mentionedRoleIds }
        }

    /**
     * The [ids][User.id] of users mentioned in this message.
     */
    val mentionedUserIds: Set<Snowflake> get() = data.mentions.map { Snowflake(it) }.toSet()

    /**
     * The [Behaviors][UserBehavior] of users mentioned in this message.
     */
    val mentionedUserBehaviors: Set<UserBehavior> get() = data.mentions.map { UserBehavior(Snowflake(it), kord) }.toSet()

    /**
     * The [users][User] mentioned in this message.
     *
     * This request uses state [data] to resolve the entities belonging to the flow,
     * as such it can't guarantee an up to date representation if the [data] is outdated.
     *
     * The returned flow is lazily executed, any [RequestException] will be thrown on
     * [terminal operators](https://kotlinlang.org/docs/reference/coroutines/flow.html#terminal-flow-operators) instead.
     */
    val mentionedUsers: Flow<User>
        get() = data.mentions.asFlow().map { supplier.getUser(Snowflake(it)) }

    /**
     * Whether the message was pinned in its [channel].
     */
    val isPinned get() = data.pinned

    /**
     * The reactions to this message.
     */
    val reactions: Set<Reaction> get() = data.reactions.orEmpty().asSequence().map { Reaction(it, kord) }.toSet()

    /**
     * The instant when this message was created.
     */
    val timestamp: Instant get() = DateTimeFormatter.ISO_OFFSET_DATE_TIME.parse(data.timestamp, Instant::from)

    /**
     * Whether this message was send using `\tts`.
     */
    val tts: Boolean get() = data.tts

    /**
     * The type of this message.
     */
    val type: MessageType get() = data.type

    /**
     * The [id][Webhook.id] of the [Webhook] that was used to send this message.
     *
     * Returns null if this message was not send using a webhook.
     */
    val webhookId: Snowflake? get() = data.webhookId?.let(::Snowflake)

    /**
     * Returns itself.
     */
    override suspend fun asMessage(): Message = this

    /**
     * Requests to get the channel this message was send in.
     */
    suspend fun getChannel(): MessageChannel = supplier.getChannelOf(channelId)

    suspend fun getChannelOrNull(): MessageChannel? = supplier.getChannelOfOrNull(channelId)

    /**
     * Requests to get the [author] as a member.
     *
     * Returns null if the message was not send in a [GuildMessageChannel], or if the [author] is not a [User].
     */
    suspend fun getAuthorAsMember(): Member? {
        val author = author ?: return null
        val guildId = getGuild().id
        return author.asMember(guildId)
    }

    /**
     * Requests to get the guild of this message.
     *
     * @throws [RequestException] if anything went wrong during the request.
     * @throws [EntityNotFoundException] if the [Guild] wasn't present.
     * @throws [ClassCastException] if this message wasn't made in a guild.
     */
    suspend fun getGuild(): Guild = supplier.getChannelOf<GuildChannel>(channelId).getGuild()

    /**
     * Requests to get the guild of this message,
     * returns null if the [Guild] isn't present or this message wasn't made in a guild.
     *
     * @throws [RequestException] if anything went wrong during the request.
     */
<<<<<<< HEAD
    suspend fun getGuild(): Guild? =  kord.getChannel<GuildChannel>(channelId)?.getGuild()

    override fun hashCode(): Int = Objects.hash(id)

    override fun equals(other: Any?): Boolean = when(other) {
        is MessageBehavior ->  other.id == id && other.channelId == channelId
        else -> false
    }
=======
    suspend fun getGuildOrNull(): Guild? = supplier.getChannelOfOrNull<GuildChannel>(channelId)?.getGuildOrNull()

    /**
     * Returns a new [Message] with the given [strategy].
     */
    override fun withStrategy(strategy: EntitySupplyStrategy<*>): Message = Message(data, kord, strategy.supply(kord))

>>>>>>> 1b7f1ceb
}<|MERGE_RESOLUTION|>--- conflicted
+++ resolved
@@ -3,7 +3,7 @@
 import com.gitlab.kordlib.common.entity.MessageType
 import com.gitlab.kordlib.common.entity.Snowflake
 import com.gitlab.kordlib.common.exception.RequestException
-import com.gitlab.kordlib.core.*
+import com.gitlab.kordlib.core.Kord
 import com.gitlab.kordlib.core.behavior.GuildBehavior
 import com.gitlab.kordlib.core.behavior.MessageBehavior
 import com.gitlab.kordlib.core.behavior.RoleBehavior
@@ -16,6 +16,7 @@
 import com.gitlab.kordlib.core.supplier.EntitySupplyStrategy
 import com.gitlab.kordlib.core.supplier.getChannelOf
 import com.gitlab.kordlib.core.supplier.getChannelOfOrNull
+import com.gitlab.kordlib.core.toSnowflakeOrNull
 import kotlinx.coroutines.flow.*
 import java.time.Instant
 import java.time.format.DateTimeFormatter
@@ -257,8 +258,12 @@
      *
      * @throws [RequestException] if anything went wrong during the request.
      */
-<<<<<<< HEAD
-    suspend fun getGuild(): Guild? =  kord.getChannel<GuildChannel>(channelId)?.getGuild()
+    suspend fun getGuildOrNull(): Guild? = supplier.getChannelOfOrNull<GuildChannel>(channelId)?.getGuildOrNull()
+
+    /**
+     * Returns a new [Message] with the given [strategy].
+     */
+    override fun withStrategy(strategy: EntitySupplyStrategy<*>): Message = Message(data, kord, strategy.supply(kord))
 
     override fun hashCode(): Int = Objects.hash(id)
 
@@ -266,13 +271,5 @@
         is MessageBehavior ->  other.id == id && other.channelId == channelId
         else -> false
     }
-=======
-    suspend fun getGuildOrNull(): Guild? = supplier.getChannelOfOrNull<GuildChannel>(channelId)?.getGuildOrNull()
-
-    /**
-     * Returns a new [Message] with the given [strategy].
-     */
-    override fun withStrategy(strategy: EntitySupplyStrategy<*>): Message = Message(data, kord, strategy.supply(kord))
-
->>>>>>> 1b7f1ceb
+
 }