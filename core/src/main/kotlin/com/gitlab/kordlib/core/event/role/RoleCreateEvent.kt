--- conflicted
+++ resolved
@@ -10,14 +10,11 @@
 import com.gitlab.kordlib.core.supplier.EntitySupplier
 import com.gitlab.kordlib.core.supplier.EntitySupplyStrategy
 
-<<<<<<< HEAD
 class RoleCreateEvent (
         val role: Role,
+        override val shard: Int,
         override val supplier: EntitySupplier = role.kord.defaultSupplier
 ) : Event, Strategizable {
-=======
- class RoleCreateEvent (val role: Role, override val shard: Int) : Event {
->>>>>>> 44956083
 
     override val kord: Kord get() = role.kord
 
@@ -30,5 +27,5 @@
     suspend fun getGuildOrNull():Guild? = supplier.getGuildOrNull(guildId)
 
     override fun withStrategy(strategy: EntitySupplyStrategy<*>): RoleCreateEvent =
-            RoleCreateEvent(role, strategy.supply(kord))
+            RoleCreateEvent(role, shard, strategy.supply(kord))
 }