package com.gitlab.kordlib.core.event.channel

import com.gitlab.kordlib.common.entity.Snowflake
import com.gitlab.kordlib.core.Kord
import com.gitlab.kordlib.core.behavior.channel.MessageChannelBehavior
<<<<<<< HEAD
import com.gitlab.kordlib.core.entity.Strategizable
=======
import com.gitlab.kordlib.common.entity.Snowflake
import com.gitlab.kordlib.core.entity.channel.Category
>>>>>>> 44956083
import com.gitlab.kordlib.core.entity.channel.MessageChannel
import com.gitlab.kordlib.core.event.Event
import com.gitlab.kordlib.core.supplier.EntitySupplier
import com.gitlab.kordlib.core.supplier.EntitySupplyStrategy
import com.gitlab.kordlib.core.supplier.getChannelOf
import com.gitlab.kordlib.core.supplier.getChannelOfOrNull
import java.time.Instant

<<<<<<< HEAD
class ChannelPinsUpdateEvent(
        val channelId: Snowflake,
        val lastPinTimestamp: Instant?,
        override val kord: Kord,
        override val supplier: EntitySupplier = kord.defaultSupplier
) : Event, Strategizable {
=======
 class ChannelPinsUpdateEvent (
         val channelId: Snowflake,
         val lastPinTimestamp: Instant?,
         override val kord: Kord,
         override val shard: Int
) : Event {
>>>>>>> 44956083

    val channel: MessageChannelBehavior get() = MessageChannelBehavior(channelId, kord)

    suspend fun getChannel(): MessageChannel = supplier.getChannelOf(channelId)

    suspend fun getChannelOrNull(): MessageChannel? = supplier.getChannelOfOrNull(channelId)

    override fun withStrategy(strategy: EntitySupplyStrategy<*>): ChannelPinsUpdateEvent =
            ChannelPinsUpdateEvent(channelId, lastPinTimestamp, kord, strategy.supply(kord))
}<|MERGE_RESOLUTION|>--- conflicted
+++ resolved
@@ -3,12 +3,7 @@
 import com.gitlab.kordlib.common.entity.Snowflake
 import com.gitlab.kordlib.core.Kord
 import com.gitlab.kordlib.core.behavior.channel.MessageChannelBehavior
-<<<<<<< HEAD
 import com.gitlab.kordlib.core.entity.Strategizable
-=======
-import com.gitlab.kordlib.common.entity.Snowflake
-import com.gitlab.kordlib.core.entity.channel.Category
->>>>>>> 44956083
 import com.gitlab.kordlib.core.entity.channel.MessageChannel
 import com.gitlab.kordlib.core.event.Event
 import com.gitlab.kordlib.core.supplier.EntitySupplier
@@ -17,21 +12,13 @@
 import com.gitlab.kordlib.core.supplier.getChannelOfOrNull
 import java.time.Instant
 
-<<<<<<< HEAD
 class ChannelPinsUpdateEvent(
         val channelId: Snowflake,
         val lastPinTimestamp: Instant?,
         override val kord: Kord,
+        override val shard: Int,
         override val supplier: EntitySupplier = kord.defaultSupplier
 ) : Event, Strategizable {
-=======
- class ChannelPinsUpdateEvent (
-         val channelId: Snowflake,
-         val lastPinTimestamp: Instant?,
-         override val kord: Kord,
-         override val shard: Int
-) : Event {
->>>>>>> 44956083
 
     val channel: MessageChannelBehavior get() = MessageChannelBehavior(channelId, kord)
 
@@ -40,5 +27,5 @@
     suspend fun getChannelOrNull(): MessageChannel? = supplier.getChannelOfOrNull(channelId)
 
     override fun withStrategy(strategy: EntitySupplyStrategy<*>): ChannelPinsUpdateEvent =
-            ChannelPinsUpdateEvent(channelId, lastPinTimestamp, kord, strategy.supply(kord))
+            ChannelPinsUpdateEvent(channelId, lastPinTimestamp, kord, shard, strategy.supply(kord))
 }