package com.gitlab.kordlib.core.event

import com.gitlab.kordlib.common.entity.Snowflake
import com.gitlab.kordlib.core.Kord
import com.gitlab.kordlib.core.behavior.GuildBehavior
import com.gitlab.kordlib.core.entity.Guild
import com.gitlab.kordlib.core.entity.Strategizable
import com.gitlab.kordlib.core.supplier.EntitySupplier
import com.gitlab.kordlib.core.supplier.EntitySupplyStrategy

class VoiceServerUpdateEvent(
        val token: String,
        val guildId: Snowflake,
        val endpoint: String,
        override val kord: Kord,
<<<<<<< HEAD
        override val supplier: EntitySupplier = kord.defaultSupplier
) : Event, Strategizable {
=======
        override val shard: Int
) : Event {
>>>>>>> 44956083

    val guild: GuildBehavior get() = GuildBehavior(guildId, kord)

    suspend fun getGuild(): Guild = supplier.getGuild(guildId)

    suspend fun getGuildOrNull():Guild? = supplier.getGuildOrNull(guildId)

    override fun withStrategy(strategy: EntitySupplyStrategy<*>): VoiceServerUpdateEvent =
            VoiceServerUpdateEvent(token, guildId, endpoint, kord, strategy.supply(kord))
}<|MERGE_RESOLUTION|>--- conflicted
+++ resolved
@@ -13,13 +13,9 @@
         val guildId: Snowflake,
         val endpoint: String,
         override val kord: Kord,
-<<<<<<< HEAD
+        override val shard: Int,
         override val supplier: EntitySupplier = kord.defaultSupplier
 ) : Event, Strategizable {
-=======
-        override val shard: Int
-) : Event {
->>>>>>> 44956083
 
     val guild: GuildBehavior get() = GuildBehavior(guildId, kord)
 
@@ -28,5 +24,5 @@
     suspend fun getGuildOrNull():Guild? = supplier.getGuildOrNull(guildId)
 
     override fun withStrategy(strategy: EntitySupplyStrategy<*>): VoiceServerUpdateEvent =
-            VoiceServerUpdateEvent(token, guildId, endpoint, kord, strategy.supply(kord))
+            VoiceServerUpdateEvent(token, guildId, endpoint, kord, shard, strategy.supply(kord))
 }