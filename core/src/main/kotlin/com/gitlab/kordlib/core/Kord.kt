--- conflicted
+++ resolved
@@ -1,23 +1,13 @@
 package com.gitlab.kordlib.core
 
 import com.gitlab.kordlib.cache.api.DataCache
-<<<<<<< HEAD
-import com.gitlab.kordlib.common.entity.DiscordPartialGuild
-=======
 import com.gitlab.kordlib.common.annotation.KordUnsafe
->>>>>>> 1b7f1ceb
 import com.gitlab.kordlib.common.entity.DiscordShard
 import com.gitlab.kordlib.common.entity.Snowflake
 import com.gitlab.kordlib.common.entity.Status
 import com.gitlab.kordlib.core.builder.kord.KordBuilder
-<<<<<<< HEAD
-import com.gitlab.kordlib.core.cache.KordCache
-import com.gitlab.kordlib.core.cache.data.*
-=======
-import com.gitlab.kordlib.core.builder.presence.PresenceUpdateBuilder
-import com.gitlab.kordlib.core.cache.data.ApplicationInfoData
 import com.gitlab.kordlib.core.cache.data.GuildData
->>>>>>> 1b7f1ceb
+import com.gitlab.kordlib.core.cache.data.GuildPreviewData
 import com.gitlab.kordlib.core.entity.*
 import com.gitlab.kordlib.core.entity.channel.Channel
 import com.gitlab.kordlib.core.event.Event
@@ -28,10 +18,6 @@
 import com.gitlab.kordlib.gateway.builder.PresenceBuilder
 import com.gitlab.kordlib.gateway.start
 import com.gitlab.kordlib.rest.builder.guild.GuildCreateBuilder
-<<<<<<< HEAD
-import com.gitlab.kordlib.rest.request.RequestException
-=======
->>>>>>> 1b7f1ceb
 import com.gitlab.kordlib.rest.service.RestClient
 import kotlinx.coroutines.CoroutineDispatcher
 import kotlinx.coroutines.CoroutineScope
@@ -111,35 +97,18 @@
 
     suspend fun getChannel(id: Snowflake, strategy: EntitySupplyStrategy<*> = resources.defaultStrategy): Channel? = strategy.supply(this).getChannelOrNull(id)
 
-<<<<<<< HEAD
-    override suspend fun getGuild(id: Snowflake): Guild? = cache.getGuild(id) ?: requestGuild(id)
-
     /**
      * Returns the preview of the guild matching the [guildId]. The bot does not need to present in this guild
      * for this to complete successfully.
      *
      * @throws RequestException if the guild does not exist or is not public.
      */
-    suspend fun getGuildPreview(guildId: Snowflake): GuildPreview? = catchNotFound {
+    suspend fun getGuildPreview(guildId: Snowflake, strategy: EntitySupplyStrategy<*> = resources.defaultStrategy): GuildPreview? = catchNotFound {
         val discordPreview = rest.guild.getGuildPreview(guildId.value)
-        return GuildPreview(GuildPreviewData.from(discordPreview), this)
+        return GuildPreview(GuildPreviewData.from(discordPreview), this, strategy.supply(this))
     }
 
-    override suspend fun getMember(guildId: Snowflake, userId: Snowflake): Member? {
-        return cache.getMember(guildId = guildId, userId = userId) ?: requestMember(guildId = guildId, userId = userId)
-    }
-
-    override suspend fun getMessage(channelId: Snowflake, messageId: Snowflake): Message? {
-        return cache.getMessage(channelId = channelId, messageId = messageId)
-                ?: requestMessage(channelId = channelId, messageId = messageId)
-    }
-
-    override suspend fun getRole(guildId: Snowflake, roleId: Snowflake): Role? {
-        return cache.getRole(guildId = guildId, roleId = roleId) ?: requestRole(guildId = guildId, roleId = roleId)
-    }
-=======
     suspend fun getGuild(id: Snowflake, strategy: EntitySupplyStrategy<*> = resources.defaultStrategy): Guild? = strategy.supply(this).getGuildOrNull(id)
->>>>>>> 1b7f1ceb
 
     suspend fun getSelf(strategy: EntitySupplyStrategy<*> = resources.defaultStrategy): User =
             strategy.supply(this).getSelf()
@@ -158,57 +127,6 @@
         return resources.token == kord.resources.token
     }
 
-<<<<<<< HEAD
-    internal suspend fun requestsChannel(id: Snowflake): Channel? {
-        val data = catchNotFound { rest.channel.getChannel(id.value).let { ChannelData.from(it) } } ?: return null
-        return Channel.from(data, this)
-    }
-
-    internal suspend fun requestGuild(id: Snowflake): Guild? {
-        val data = catchNotFound { rest.guild.getGuild(id.value, true).let { GuildData.from(it) } } ?: return null
-        return Guild(data, this)
-    }
-
-    internal suspend fun requestMember(guildId: Snowflake, userId: Snowflake): Member? {
-        val response = catchNotFound {
-            rest.guild.getGuildMember(guildId = guildId.value, userId = userId.value)
-        } ?: return null
-
-        val memberData = MemberData.from(guildId = guildId.value, userId = userId.value, entity = response)
-        val userData = response.user?.let { UserData.from(it) } ?: catchNotFound {
-            rest.user.getUser(userId.value).let { UserData.from(it) }
-        } ?: return null //this shouldn't happen, since we already know the member to exist.
-
-        return Member(memberData, userData, this)
-    }
-
-    internal suspend fun requestMessage(channelId: Snowflake, messageId: Snowflake): Message? {
-        val data = catchNotFound {
-            val response = rest.channel.getMessage(channelId.value, messageId.value)
-            MessageData.from(response)
-        } ?: return null
-
-        return Message(data, this)
-    }
-
-    internal suspend fun requestRole(guildId: Snowflake, roleId: Snowflake): Role? {
-        val data = catchNotFound {
-            val response = rest.guild.getGuildRoles(guildId.value)
-                    .firstOrNull { it.id == roleId.value } ?: return@catchNotFound null
-
-            RoleData.from(guildId.value, response)
-        } ?: return null
-
-        return Role(data, this)
-    }
-
-    internal suspend fun requestUser(id: Snowflake): User? {
-        val data = catchNotFound { rest.user.getUser(id.value).let { UserData.from(it) } } ?: return null
-        return User(data, this)
-    }
-
-=======
->>>>>>> 1b7f1ceb
     companion object {
         suspend inline operator fun invoke(token: String, builder: KordBuilder.() -> Unit = {}) =
                 KordBuilder(token).apply(builder).build()
