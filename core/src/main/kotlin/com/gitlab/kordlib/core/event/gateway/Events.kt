package com.gitlab.kordlib.core.event.gateway

import com.gitlab.kordlib.common.entity.Snowflake
import com.gitlab.kordlib.core.Kord
import com.gitlab.kordlib.core.entity.Guild
import com.gitlab.kordlib.core.entity.Strategizable
import com.gitlab.kordlib.core.entity.User
import com.gitlab.kordlib.core.event.Event
<<<<<<< HEAD
import com.gitlab.kordlib.core.supplier.EntitySupplier
import com.gitlab.kordlib.core.supplier.EntitySupplyStrategy
=======
import com.gitlab.kordlib.gateway.Close
import com.gitlab.kordlib.gateway.Command
import com.gitlab.kordlib.gateway.Gateway
import com.gitlab.kordlib.gateway.GatewayCloseCode
>>>>>>> 44956083
import kotlinx.coroutines.flow.Flow
import kotlinx.coroutines.flow.filter

sealed class GatewayEvent : Event

<<<<<<< HEAD
class ConnectEvent(override val kord: Kord) : GatewayEvent()

class DisconnectEvent(override val kord: Kord) : GatewayEvent()

class ReadyEvent(
=======
class ConnectEvent (override val kord: Kord, override val shard: Int) : GatewayEvent()

sealed class DisconnectEvent : GatewayEvent() {

    /**
     * A Gateway was detached, all resources tied to that gateway should be freed.
     */
    class DetachEvent(override val kord: Kord, override val shard: Int): DisconnectEvent()

    /**
     * The user closed the Gateway connection.
     */
    class UserCloseEvent(override val kord: Kord, override val shard: Int): DisconnectEvent()

    /**
     * The connection was closed because of a timeout, probably due to a loss of internet connection.
     */
    class TimeoutEvent(override val kord: Kord, override val shard: Int): DisconnectEvent()

    /**
     * Discord closed the connection with a [closeCode].
     *
     * @param recoverable true if the gateway will automatically try to reconnect.
     */
    class DiscordCloseEvent(override val kord: Kord, override val shard: Int, val closeCode: GatewayCloseCode, val recoverable: Boolean): DisconnectEvent()

    /**
     *  The Gateway has failed to establish a connection too many times and will not try to reconnect anymore.
     *  The user is free to manually connect again using [Gateway.start], otherwise all resources linked to the Gateway should free and the Gateway [detached][Gateway.detach].
     */
    class RetryLimitReachedEvent(override val kord: Kord, override val shard: Int): DisconnectEvent()

    /**
     * Discord requested a reconnect, the gateway will close and attempt to resume the session.
     */
    class ReconnectingEvent(override val kord: Kord, override val shard: Int) : DisconnectEvent()

    /**
     * The gateway closed and will attempt to start a new session.
     */
    class SessionReset(override val kord: Kord, override val shard: Int) : DisconnectEvent()

    /**
     * Discord is no longer responding to the gateway commands, the connection will be closed and an attempt to resume the session will be made.
     * Any [commands][Command] send recently might not complete, and won't be automatically requeued.
     */
    class ZombieConnectionEvent(override val kord: Kord, override val shard: Int) : DisconnectEvent()

}

class ReadyEvent (
>>>>>>> 44956083
        val gatewayVersion: Int,
        val guildIds: Set<Snowflake>,
        val self: User,
        val sessionId: String,
        override val kord: Kord,
<<<<<<< HEAD
        override val supplier: EntitySupplier = kord.defaultSupplier
) : GatewayEvent(), Strategizable {

    suspend fun getGuilds(): Flow<Guild> = supplier.guilds.filter { it.id in guildIds }

    override fun withStrategy(strategy: EntitySupplyStrategy<*>): ReadyEvent =
            ReadyEvent(gatewayVersion, guildIds, self, sessionId, kord, strategy.supply(kord))
=======
        override val shard: Int
) : GatewayEvent() {
    suspend fun getGuilds(): Flow<Guild> = flow {
        for (guildId in guildIds) {
            emit(kord.getGuild(guildId))
        }
    }.filterNotNull()
>>>>>>> 44956083
}

class ResumedEvent(override val kord: Kord, override val shard: Int) : GatewayEvent()<|MERGE_RESOLUTION|>--- conflicted
+++ resolved
@@ -6,27 +6,17 @@
 import com.gitlab.kordlib.core.entity.Strategizable
 import com.gitlab.kordlib.core.entity.User
 import com.gitlab.kordlib.core.event.Event
-<<<<<<< HEAD
 import com.gitlab.kordlib.core.supplier.EntitySupplier
 import com.gitlab.kordlib.core.supplier.EntitySupplyStrategy
-=======
 import com.gitlab.kordlib.gateway.Close
 import com.gitlab.kordlib.gateway.Command
 import com.gitlab.kordlib.gateway.Gateway
 import com.gitlab.kordlib.gateway.GatewayCloseCode
->>>>>>> 44956083
 import kotlinx.coroutines.flow.Flow
 import kotlinx.coroutines.flow.filter
 
 sealed class GatewayEvent : Event
 
-<<<<<<< HEAD
-class ConnectEvent(override val kord: Kord) : GatewayEvent()
-
-class DisconnectEvent(override val kord: Kord) : GatewayEvent()
-
-class ReadyEvent(
-=======
 class ConnectEvent (override val kord: Kord, override val shard: Int) : GatewayEvent()
 
 sealed class DisconnectEvent : GatewayEvent() {
@@ -78,29 +68,19 @@
 }
 
 class ReadyEvent (
->>>>>>> 44956083
         val gatewayVersion: Int,
         val guildIds: Set<Snowflake>,
         val self: User,
         val sessionId: String,
         override val kord: Kord,
-<<<<<<< HEAD
+        override val shard: Int,
         override val supplier: EntitySupplier = kord.defaultSupplier
 ) : GatewayEvent(), Strategizable {
 
     suspend fun getGuilds(): Flow<Guild> = supplier.guilds.filter { it.id in guildIds }
 
     override fun withStrategy(strategy: EntitySupplyStrategy<*>): ReadyEvent =
-            ReadyEvent(gatewayVersion, guildIds, self, sessionId, kord, strategy.supply(kord))
-=======
-        override val shard: Int
-) : GatewayEvent() {
-    suspend fun getGuilds(): Flow<Guild> = flow {
-        for (guildId in guildIds) {
-            emit(kord.getGuild(guildId))
-        }
-    }.filterNotNull()
->>>>>>> 44956083
+            ReadyEvent(gatewayVersion, guildIds, self, sessionId, kord, shard, strategy.supply(kord))
 }
 
 class ResumedEvent(override val kord: Kord, override val shard: Int) : GatewayEvent()