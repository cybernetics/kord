package com.gitlab.kordlib.core.event.guild

import com.gitlab.kordlib.common.entity.Snowflake
import com.gitlab.kordlib.core.Kord
import com.gitlab.kordlib.core.behavior.GuildBehavior
import com.gitlab.kordlib.core.behavior.MemberBehavior
import com.gitlab.kordlib.core.entity.Guild
import com.gitlab.kordlib.core.entity.Member
import com.gitlab.kordlib.core.entity.Role
import com.gitlab.kordlib.core.entity.Strategizable
import com.gitlab.kordlib.core.event.Event
import com.gitlab.kordlib.core.supplier.EntitySupplier
import com.gitlab.kordlib.core.supplier.EntitySupplyStrategy
import kotlinx.coroutines.flow.Flow
import kotlinx.coroutines.flow.filter
import java.time.Instant

<<<<<<< HEAD
class MemberUpdateEvent(
=======
class MemberUpdateEvent (
>>>>>>> 44956083
        val old: Member?,
        val guildId: Snowflake,
        val memberId: Snowflake,
        val currentRoleIds: Set<Snowflake>,
        val currentNickName: String,
        val premiumSince: Instant?,
        override val kord: Kord,
<<<<<<< HEAD
        override val supplier: EntitySupplier = kord.defaultSupplier
) : Event, Strategizable {
=======
        override val shard: Int
) : Event {
>>>>>>> 44956083

    val member: MemberBehavior get() = MemberBehavior(guildId, memberId, kord)

    val guild: GuildBehavior get() = GuildBehavior(guildId, kord)

    val currentRoles: Flow<Role> get() = supplier
            .getGuildRoles(guildId)
            .filter { it.id in currentRoleIds }

    suspend fun getMember(): Member = supplier.getMember(guildId = guildId, userId = memberId)

    suspend fun getMemberOrNull(): Member? = supplier.getMemberOrNull(guildId = guildId, userId = memberId)

    suspend fun getGuild(): Guild = supplier.getGuild(guildId)

    suspend fun getGuildOrNull(): Guild? = supplier.getGuildOrNull(guildId)

    override fun withStrategy(strategy: EntitySupplyStrategy<*>): MemberUpdateEvent =
            MemberUpdateEvent(
                    old,
                    guildId,
                    memberId,
                    currentRoleIds,
                    currentNickName,
                    premiumSince,
                    kord,
                    strategy.supply(kord)
            )
}<|MERGE_RESOLUTION|>--- conflicted
+++ resolved
@@ -15,11 +15,7 @@
 import kotlinx.coroutines.flow.filter
 import java.time.Instant
 
-<<<<<<< HEAD
 class MemberUpdateEvent(
-=======
-class MemberUpdateEvent (
->>>>>>> 44956083
         val old: Member?,
         val guildId: Snowflake,
         val memberId: Snowflake,
@@ -27,13 +23,9 @@
         val currentNickName: String,
         val premiumSince: Instant?,
         override val kord: Kord,
-<<<<<<< HEAD
+        override val shard: Int,
         override val supplier: EntitySupplier = kord.defaultSupplier
 ) : Event, Strategizable {
-=======
-        override val shard: Int
-) : Event {
->>>>>>> 44956083
 
     val member: MemberBehavior get() = MemberBehavior(guildId, memberId, kord)
 
@@ -60,6 +52,7 @@
                     currentNickName,
                     premiumSince,
                     kord,
+                    shard,
                     strategy.supply(kord)
             )
 }