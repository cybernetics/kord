package com.gitlab.kordlib.core.entity

import com.gitlab.kordlib.common.entity.Snowflake
import com.gitlab.kordlib.common.exception.RequestException
import com.gitlab.kordlib.core.Kord
import com.gitlab.kordlib.core.behavior.MemberBehavior
import com.gitlab.kordlib.core.behavior.RoleBehavior
import com.gitlab.kordlib.core.behavior.UserBehavior
import com.gitlab.kordlib.core.cache.data.EmojiData
import com.gitlab.kordlib.core.supplier.EntitySupplier
import com.gitlab.kordlib.core.supplier.EntitySupplyStrategy
import com.gitlab.kordlib.core.toSnowflakeOrNull
import kotlinx.coroutines.flow.Flow
<<<<<<< HEAD
import kotlinx.coroutines.flow.asFlow
import kotlinx.coroutines.flow.filterNotNull
import kotlinx.coroutines.flow.map
import java.util.*
=======
import kotlinx.coroutines.flow.emptyFlow
import kotlinx.coroutines.flow.filter
>>>>>>> 1b7f1ceb

/**
 * An instance of a [Discord emoji](https://discordapp.com/developers/docs/resources/emoji#emoji-object) belonging to a specific guild.
 */
class GuildEmoji(
        val data: EmojiData,
        override val kord: Kord,
        override val supplier: EntitySupplier = kord.defaultSupplier
) : Entity, Strategizable {

    override val id: Snowflake
        get() = Snowflake(data.id)

    val guildId: Snowflake
        get() = Snowflake(data.guildId)

    /**
     * Whether this emoji can be used, may be false due to loss of Server Boosts.
     */
    val isAvailable: Boolean get() = data.available
    
    /**
     * Whether is emoji is animated.
     */
    val isAnimated: Boolean get() = data.animated

    /**
     * Whether is emote is managed by Discord instead of the guild members.
     */
    val isManaged: Boolean get() = data.managed

    /**
     * The name of this emoji.
     *
     * This property can be null when trying to get the name of an emoji that was deleted.
     */
    val name: String? get() = data.name

    /**
     * Whether this emoji needs to be wrapped in colons.
     */
    val requiresColons: Boolean get() = data.requireColons

    /**
     * The ids of the [roles][Role] for which this emoji was whitelisted.
     */
    val roleIds: Set<Snowflake> get() = data.roles.asSequence().map { Snowflake(it) }.toSet()

    /**
     * The behaviors of the [roles][Role] for which this emoji was whitelisted.
     */
    val roleBehaviors: Set<RoleBehavior> get() = data.roles.asSequence().map { RoleBehavior(guildId = guildId, id = id, kord = kord) }.toSet()

    /**
     * The [roles][Role] for which this emoji was whitelisted.
     *
     * This request uses state [data] to resolve the entities belonging to the flow,
     * as such it can't guarantee an up to date representation if the [data] is outdated.
     *
     * The returned flow is lazily executed, any [RequestException] will be thrown on
     * [terminal operators](https://kotlinlang.org/docs/reference/coroutines/flow.html#terminal-flow-operators) instead.
     */
    val roles: Flow<Role>
        get() = if (roleIds.isEmpty()) emptyFlow()
        else supplier.getGuildRoles(guildId).filter { it.id in roleIds }

    /**
     * The behavior of the [Member] who created the emote, if present.
     */
    val member: MemberBehavior? get() = userId?.let { MemberBehavior(guildId, it, kord) }

    /**
     * The id of the [User] who created the emote, if present.
     */
    val userId: Snowflake? get() = data.user?.id.toSnowflakeOrNull()

    /**
     * The [User] who created the emote, if present.
     */
    val user: UserBehavior? get() = userId?.let { UserBehavior(it, kord) }

    /**
     * Requests to get the creator of the emoji as a [Member],
     * returns null if the [Member] isn't present or [userId] is null.
     *
     * @throws [RequestException] if anything went wrong during the request.
     */
    suspend fun getMember(): Member? = userId?.let { supplier.getMemberOrNull(guildId = guildId, userId = it) }

    /**
     * Requests to get the creator of the emoji as a [User],
     * returns null if the [User] isn't present or [userId] is null.
     *
     * @throws [RequestException] if anything went wrong during the request.
     */
    suspend fun getUser(): User? = userId?.let { supplier.getUserOrNull(it) }

    /**
     * Returns a new [GuildEmoji] with the given [strategy].
     */
    override fun withStrategy(strategy: EntitySupplyStrategy<*>) = GuildEmoji(data, kord, strategy.supply(kord))

    override fun hashCode(): Int = Objects.hash(id, guildId)

    override fun equals(other: Any?): Boolean = when(other) {
        is GuildEmoji -> other.id == id && other.guildId == guildId
        else -> super.equals(other)
    }

}<|MERGE_RESOLUTION|>--- conflicted
+++ resolved
@@ -11,15 +11,9 @@
 import com.gitlab.kordlib.core.supplier.EntitySupplyStrategy
 import com.gitlab.kordlib.core.toSnowflakeOrNull
 import kotlinx.coroutines.flow.Flow
-<<<<<<< HEAD
-import kotlinx.coroutines.flow.asFlow
-import kotlinx.coroutines.flow.filterNotNull
-import kotlinx.coroutines.flow.map
-import java.util.*
-=======
 import kotlinx.coroutines.flow.emptyFlow
 import kotlinx.coroutines.flow.filter
->>>>>>> 1b7f1ceb
+import java.util.*
 
 /**
  * An instance of a [Discord emoji](https://discordapp.com/developers/docs/resources/emoji#emoji-object) belonging to a specific guild.
@@ -40,7 +34,7 @@
      * Whether this emoji can be used, may be false due to loss of Server Boosts.
      */
     val isAvailable: Boolean get() = data.available
-    
+
     /**
      * Whether is emoji is animated.
      */
