package com.gitlab.kordlib.core.event.message

import com.gitlab.kordlib.common.entity.DiscordPartialMessage
import com.gitlab.kordlib.common.entity.Snowflake
import com.gitlab.kordlib.core.Kord
import com.gitlab.kordlib.core.behavior.MessageBehavior
import com.gitlab.kordlib.core.behavior.channel.MessageChannelBehavior
import com.gitlab.kordlib.core.entity.Message
import com.gitlab.kordlib.core.entity.Strategizable
import com.gitlab.kordlib.core.event.Event
import com.gitlab.kordlib.core.supplier.EntitySupplier
import com.gitlab.kordlib.core.supplier.EntitySupplyStrategy

<<<<<<< HEAD
class MessageUpdateEvent(
=======
class MessageUpdateEvent (
>>>>>>> 44956083
        val messageId: Snowflake,
        val channelId: Snowflake,
        val new: DiscordPartialMessage,
        val old: Message?,
        override val kord: Kord,
<<<<<<< HEAD
        override val supplier: EntitySupplier = kord.defaultSupplier
) : Event, Strategizable {

    /**
     * The behavior of the message that was updated.
     */
    val message: MessageBehavior get() = MessageBehavior(messageId = messageId, channelId = channelId, kord = kord)

    /**
     * The behavior of the channel in which the message was updated.
     */
    val channel: MessageChannelBehavior get() = MessageChannelBehavior(id = channelId, kord = kord)


    suspend fun getMessage(): Message = supplier.getMessage(channelId = channelId, messageId = messageId)
=======
        override val shard: Int
) : Event {
>>>>>>> 44956083

    suspend fun getMessageOrNull(): Message? = supplier.getMessageOrNull(channelId = channelId, messageId = messageId)

    override fun withStrategy(strategy: EntitySupplyStrategy<*>): MessageUpdateEvent =
            MessageUpdateEvent(messageId, channelId, new, old, kord, strategy.supply(kord))
}<|MERGE_RESOLUTION|>--- conflicted
+++ resolved
@@ -11,17 +11,13 @@
 import com.gitlab.kordlib.core.supplier.EntitySupplier
 import com.gitlab.kordlib.core.supplier.EntitySupplyStrategy
 
-<<<<<<< HEAD
-class MessageUpdateEvent(
-=======
 class MessageUpdateEvent (
->>>>>>> 44956083
         val messageId: Snowflake,
         val channelId: Snowflake,
         val new: DiscordPartialMessage,
         val old: Message?,
         override val kord: Kord,
-<<<<<<< HEAD
+        override val shard: Int,
         override val supplier: EntitySupplier = kord.defaultSupplier
 ) : Event, Strategizable {
 
@@ -37,13 +33,9 @@
 
 
     suspend fun getMessage(): Message = supplier.getMessage(channelId = channelId, messageId = messageId)
-=======
-        override val shard: Int
-) : Event {
->>>>>>> 44956083
 
     suspend fun getMessageOrNull(): Message? = supplier.getMessageOrNull(channelId = channelId, messageId = messageId)
 
     override fun withStrategy(strategy: EntitySupplyStrategy<*>): MessageUpdateEvent =
-            MessageUpdateEvent(messageId, channelId, new, old, kord, strategy.supply(kord))
+            MessageUpdateEvent(messageId, channelId, new, old, kord, shard, strategy.supply(kord))
 }