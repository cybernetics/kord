--- conflicted
+++ resolved
@@ -10,21 +10,13 @@
 import com.gitlab.kordlib.core.supplier.EntitySupplier
 import com.gitlab.kordlib.core.supplier.EntitySupplyStrategy
 
-<<<<<<< HEAD
 class MemberChunksEvent(
         val guildId: Snowflake,
         val members: Set<Member>,
         override val kord: Kord,
+        override val shard: Int,
         override val supplier: EntitySupplier = kord.defaultSupplier
 ) : Event, Strategizable {
-=======
- class MemberChunksEvent (
-         val guildId: Snowflake,
-         val members: Set<Member>,
-         override val kord: Kord,
-         override val shard: Int
-) : Event {
->>>>>>> 44956083
 
     val guild: GuildBehavior get() = GuildBehavior(guildId, kord)
 
@@ -33,5 +25,5 @@
     suspend fun getGuildOrNull(): Guild? = supplier.getGuildOrNull(guildId)
 
     override fun withStrategy(strategy: EntitySupplyStrategy<*>): MemberChunksEvent =
-            MemberChunksEvent(guildId, members, kord, strategy.supply(kord))
+            MemberChunksEvent(guildId, members, kord, shard, strategy.supply(kord))
 }