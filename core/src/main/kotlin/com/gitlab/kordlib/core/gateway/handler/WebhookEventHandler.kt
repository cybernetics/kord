--- conflicted
+++ resolved
@@ -23,11 +23,7 @@
     }
 
     private suspend fun handle(event: WebhooksUpdate, shard: Int) = with(event.webhooksUpdateData) {
-<<<<<<< HEAD
-        coreEventChannel.send(WebhookUpdateEvent(guildId, channelId, kord, shard))
-=======
-        coreFlow.emit(WebhookUpdateEvent(Snowflake(guildId), Snowflake(channelId), kord, shard))
->>>>>>> fd5354ac
+        coreFlow.emit(WebhookUpdateEvent(guildId, channelId, kord, shard))
     }
 
 }