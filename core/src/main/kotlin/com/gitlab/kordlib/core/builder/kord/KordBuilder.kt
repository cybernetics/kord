--- conflicted
+++ resolved
@@ -11,16 +11,9 @@
 import com.gitlab.kordlib.core.cache.KordCacheBuilder
 import com.gitlab.kordlib.core.cache.createView
 import com.gitlab.kordlib.core.cache.registerKordData
-<<<<<<< HEAD
 import com.gitlab.kordlib.core.event.Event
 import com.gitlab.kordlib.core.gateway.MasterGateway
 import com.gitlab.kordlib.core.supplier.EntitySupplyStrategy
-=======
-import com.gitlab.kordlib.core.enableEvent
-import com.gitlab.kordlib.core.entity.Snowflake
-import com.gitlab.kordlib.core.event.Event
-import com.gitlab.kordlib.core.gateway.MasterGateway
->>>>>>> 95fbce46
 import com.gitlab.kordlib.gateway.DefaultGateway
 import com.gitlab.kordlib.gateway.DefaultGatewayData
 import com.gitlab.kordlib.gateway.Gateway
@@ -28,14 +21,9 @@
 import com.gitlab.kordlib.gateway.retry.LinearRetry
 import com.gitlab.kordlib.gateway.retry.Retry
 import com.gitlab.kordlib.rest.json.response.BotGatewayResponse
-<<<<<<< HEAD
 import com.gitlab.kordlib.rest.ratelimit.ExclusionRequestRateLimiter
 import com.gitlab.kordlib.rest.request.KtorRequestHandler
 import com.gitlab.kordlib.rest.request.RequestHandler
-=======
-import com.gitlab.kordlib.rest.ratelimit.ExclusionRequestHandler
-import com.gitlab.kordlib.rest.ratelimit.RequestHandler
->>>>>>> 95fbce46
 import com.gitlab.kordlib.rest.route.Route
 import com.gitlab.kordlib.rest.service.RestClient
 import io.ktor.client.HttpClient
@@ -144,7 +132,17 @@
     /**
      * Configures the enabled intents across all gateways.
      *
-     * Use [enableEvent] to enable intents based on events.
+     * ```kotlin
+     * intents {
+     *     +Intent.DirectMessages
+     *
+     *     +Intents.nonPrivileged
+     *
+     *     enableEvent<MessageCreateEvent>()
+     *
+     *     enableEvents(TypingStartEvent::class, MessageDeleteEvent::class)
+     * }
+     * ```
      */
     inline fun intents(builder: Intents.IntentsBuilder.() -> Unit) {
         intents = Intents { builder() }
@@ -218,11 +216,7 @@
             }
         }
 
-<<<<<<< HEAD
-        val resources = ClientResources(token, shards.count(), client, defaultStrategy)
-=======
-        val resources = ClientResources(token, shards.count(), client, intents)
->>>>>>> 95fbce46
+        val resources = ClientResources(token, shards.count(), client, defaultStrategy, intents)
         val rest = RestClient(handlerBuilder(resources))
         val cache = KordCacheBuilder().apply { cacheBuilder(resources) }.build()
         cache.registerKordData()
