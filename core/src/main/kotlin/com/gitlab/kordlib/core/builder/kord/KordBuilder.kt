@file:Suppress("EXPERIMENTAL_API_USAGE")

package com.gitlab.kordlib.core.builder.kord

import com.gitlab.kordlib.cache.api.DataCache
import com.gitlab.kordlib.common.ratelimit.BucketRateLimiter
import com.gitlab.kordlib.core.ClientResources
import com.gitlab.kordlib.core.Kord
import com.gitlab.kordlib.core.cache.CachingGateway
import com.gitlab.kordlib.core.cache.KordCacheBuilder
import com.gitlab.kordlib.core.cache.createView
import com.gitlab.kordlib.core.cache.registerKordData
import com.gitlab.kordlib.core.entity.Snowflake
import com.gitlab.kordlib.core.event.Event
import com.gitlab.kordlib.core.gateway.MasterGateway
import com.gitlab.kordlib.core.gateway.handler.GatewayEventInterceptor
import com.gitlab.kordlib.gateway.DefaultGateway
import com.gitlab.kordlib.gateway.DefaultGatewayData
import com.gitlab.kordlib.gateway.Gateway
import com.gitlab.kordlib.gateway.retry.LinearRetry
import com.gitlab.kordlib.gateway.retry.Retry
import com.gitlab.kordlib.rest.json.response.BotGatewayResponse
import com.gitlab.kordlib.rest.ratelimit.ExclusionRequestHandler
import com.gitlab.kordlib.rest.ratelimit.ParallelRequestHandler
import com.gitlab.kordlib.rest.ratelimit.RequestHandler
import com.gitlab.kordlib.rest.route.Route
import com.gitlab.kordlib.rest.service.RestClient
import io.ktor.client.HttpClient
import io.ktor.client.HttpClientConfig
import io.ktor.client.engine.cio.CIO
import io.ktor.client.features.defaultRequest
import io.ktor.client.features.json.JsonFeature
import io.ktor.client.features.websocket.WebSockets
import io.ktor.client.request.get
import io.ktor.client.request.header
import kotlinx.coroutines.CoroutineDispatcher
import kotlinx.coroutines.Dispatchers
import kotlinx.coroutines.channels.BroadcastChannel
import kotlinx.coroutines.channels.Channel
import kotlinx.coroutines.launch
import kotlinx.coroutines.runBlocking
import mu.KotlinLogging
import kotlin.concurrent.thread
import kotlin.time.seconds

operator fun DefaultGateway.Companion.invoke(resources: ClientResources, retry: Retry = LinearRetry(2.seconds, 60.seconds, 10)) =
        DefaultGateway(DefaultGatewayData("wss://gateway.discord.gg/", resources.httpClient, retry, BucketRateLimiter(120, 60.seconds), BucketRateLimiter(1, 5.seconds)))

private val logger = KotlinLogging.logger { }

class KordBuilder(val token: String) {
    private var shardRange: (recommended: Int) -> Iterable<Int> = { 0 until it }
    private var gatewayBuilder: (resources: ClientResources, shards: List<Int>) -> List<Gateway> = { resources, shards ->
        val rateLimiter = BucketRateLimiter(1, 5.seconds)
        shards.map {
            DefaultGateway {
                client = resources.httpClient
                identifyRateLimiter = rateLimiter
            }
        }
    }

    private var handlerBuilder: (resources: ClientResources) -> RequestHandler = { ExclusionRequestHandler(it.httpClient) }
    private var cacheBuilder: KordCacheBuilder.(resources: ClientResources) -> Unit = {}

    /**
     * Enable adding a [Runtime.addShutdownHook] to log out of the [Gateway] when the process is killed.
     */
    var enableShutdownHook: Boolean = true

    /**
     * The [CoroutineDispatcher] kord uses to launch suspending tasks. [Dispatchers.IO] by default.
     */
    var defaultDispatcher: CoroutineDispatcher = Dispatchers.IO

    /**
     * The client used for building [Gateways][Gateway] and [RequestHandlers][RequestHandler]. A default implementation
     * will be used when not set.
     */
    var httpClient: HttpClient? = null

    /**
     * Configures the shards this client will connect to, by default `0 until recommended`.
     * This can be used to break up to client into multiple processes.
     *
     * ```
     * cache {
     *  defaultGenerator = lruCache(10)
     *  forDescription(UserData.description) { cache, description ->  DataEntryCache.none() }
     *  forDescription(MessageData.description) { cache, description ->
     *      MapEntryCache(cache, description, MapLikeCollection.lruLinkedHashMap(100))
     *  }
     *  forDescription(UserData.description) { cache, description ->
     *      MapEntryCache(cache, description, MapLikeCollection.weakHashMap())
     *  }
     *}
     * ```
     */
    fun sharding(shardRange: (recommended: Int) -> Iterable<Int>) {
        this.shardRange = shardRange
    }

    /**
     * Configures the [Gateway] for each shard.
     *
     * ```
     * Kord(token) {
     *     gateway { resources, shards ->
     *         shards.map { DefaultGateway(resources) }
     *     }
     * }
     * ```
     */
    fun gateways(gatewayBuilder: (resources: ClientResources, shards: List<Int>) -> List<Gateway>) {
        this.gatewayBuilder = gatewayBuilder
    }

    /**
     * Configures the [RequestHandler] for the [RestClient].
     *
     * ```
     * Kord(token) {
     *     { resources -> ExclusionRequestHandler(resources.httpClient) }
     * }
     * ```
     */
    fun requestHandler(handlerBuilder: (resources: ClientResources) -> RequestHandler) {
        this.handlerBuilder = handlerBuilder
    }

    /**
     * Configures the [DataCache] for caching.
     *
     *  ```
     * Kord(token) {
     *     cache {
     *         defaultGenerator = lruCache()
     *         forDescription(MessageData.description) { cache, description -> DataEntryCache.none() }
     *         forDescription(UserData.description) { cache, description -> MapEntryCache(cache, description, MapLikeCollection.weakHashMap()) }
     *     }
     * }
     * ```
     */
    fun cache(builder: KordCacheBuilder.(resources: ClientResources) -> Unit) {
        val old = cacheBuilder
        cacheBuilder = { resources: ClientResources ->
            old(resources)
            builder(resources)
        }
    }

    private fun HttpClientConfig<*>.defaultConfig() {
        defaultRequest {
            header("Authorization", "Bot $token")
        }

        install(JsonFeature)
        install(WebSockets)
    }

    suspend fun build(): Kord {
        val client = httpClient?.let {
            it.config { defaultConfig() }
        } ?: run {
            HttpClient(CIO) { defaultConfig() }
        }

        val response = client.get<BotGatewayResponse>("${Route.baseUrl}/gateway/bot")
        val recommendedShards = response.shards
        val shards = shardRange(recommendedShards).toList()

        if (client.engine.config.threadsCount < shards.size + 1) {
            logger.warn { """
                kord's http client is currently using ${client.engine.config.threadsCount} threads, 
                which is less than the advised threadcount of ${shards.size + 1} (number of shards + 1)""".trimIndent()
            }
        }

        val resources = ClientResources(token, shards.count(), client)
        val rest = RestClient(handlerBuilder(resources))
        val cache = KordCacheBuilder().apply { cacheBuilder(resources) }.build()
        cache.registerKordData()
        val gateway = run {
<<<<<<< HEAD
            val gateways = gatewayBuilder(resources, shards)
=======
            val gateways = shards
                    .map { gatewayBuilder(resources, it) }
>>>>>>> 4e549df6
                    .map { CachingGateway(cache.createView(), it) }
                    .onEach { it.registerKordData() }

            MasterGateway(gateways, shards)
        }

        val self = rest.user.getCurrentUser().id

        val eventPublisher = BroadcastChannel<Event>(Channel.CONFLATED)

        if (enableShutdownHook) {
            Runtime.getRuntime().addShutdownHook(thread(false) {
                runBlocking {
                    gateway.detach()
                }
            })
        }

        return Kord(
                resources,
                cache,
                gateway,
                rest,
                Snowflake(self),
                eventPublisher,
                defaultDispatcher
        ).also {
            it.launch { GatewayEventInterceptor(it, gateway, cache, eventPublisher).start() }
        }
    }

}<|MERGE_RESOLUTION|>--- conflicted
+++ resolved
@@ -181,12 +181,7 @@
         val cache = KordCacheBuilder().apply { cacheBuilder(resources) }.build()
         cache.registerKordData()
         val gateway = run {
-<<<<<<< HEAD
             val gateways = gatewayBuilder(resources, shards)
-=======
-            val gateways = shards
-                    .map { gatewayBuilder(resources, it) }
->>>>>>> 4e549df6
                     .map { CachingGateway(cache.createView(), it) }
                     .onEach { it.registerKordData() }
 
