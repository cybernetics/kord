@file:Suppress("EXPERIMENTAL_API_USAGE")

package com.gitlab.kordlib.core.builder.kord

import com.gitlab.kordlib.cache.api.DataCache
import com.gitlab.kordlib.common.entity.Snowflake
import com.gitlab.kordlib.common.ratelimit.BucketRateLimiter
import com.gitlab.kordlib.core.ClientResources
import com.gitlab.kordlib.core.supplier.EntitySupplyStrategy
import com.gitlab.kordlib.core.Kord
import com.gitlab.kordlib.core.cache.CachingGateway
import com.gitlab.kordlib.core.cache.KordCacheBuilder
import com.gitlab.kordlib.core.cache.createView
import com.gitlab.kordlib.core.cache.registerKordData
import com.gitlab.kordlib.core.event.Event
import com.gitlab.kordlib.core.gateway.MasterGateway
import com.gitlab.kordlib.gateway.DefaultGateway
import com.gitlab.kordlib.gateway.DefaultGatewayData
import com.gitlab.kordlib.gateway.Gateway
import com.gitlab.kordlib.gateway.retry.LinearRetry
import com.gitlab.kordlib.gateway.retry.Retry
import com.gitlab.kordlib.rest.json.response.BotGatewayResponse
import com.gitlab.kordlib.rest.ratelimit.ExclusionRequestRateLimiter
import com.gitlab.kordlib.rest.request.KtorRequestHandler
import com.gitlab.kordlib.rest.request.RequestHandler
import com.gitlab.kordlib.rest.route.Route
import com.gitlab.kordlib.rest.service.RestClient
import io.ktor.client.HttpClient
import io.ktor.client.HttpClientConfig
import io.ktor.client.engine.cio.CIO
import io.ktor.client.features.defaultRequest
import io.ktor.client.features.json.JsonFeature
import io.ktor.client.features.json.serializer.KotlinxSerializer
import io.ktor.client.features.websocket.WebSockets
import io.ktor.client.request.get
import io.ktor.client.request.header
import kotlinx.coroutines.CoroutineDispatcher
import kotlinx.coroutines.Dispatchers
import kotlinx.coroutines.channels.BroadcastChannel
import kotlinx.coroutines.channels.Channel
import kotlinx.coroutines.runBlocking
import kotlinx.serialization.json.Json
import kotlinx.serialization.json.JsonConfiguration
import mu.KotlinLogging
import kotlin.concurrent.thread
import kotlin.time.seconds

operator fun DefaultGateway.Companion.invoke(resources: ClientResources, retry: Retry = LinearRetry(2.seconds, 60.seconds, 10)) =
        DefaultGateway(DefaultGatewayData("wss://gateway.discord.gg/", resources.httpClient, retry, BucketRateLimiter(120, 60.seconds), BucketRateLimiter(1, 5.seconds)))

private val logger = KotlinLogging.logger { }
    
class KordBuilder(val token: String) {
    private var shardRange: (recommended: Int) -> Iterable<Int> = { 0 until it }
    private var gatewayBuilder: (resources: ClientResources, shards: List<Int>) -> List<Gateway> = { resources, shards ->
        val rateLimiter = BucketRateLimiter(1, 5.seconds)
        shards.map {
            DefaultGateway {
                client = resources.httpClient
                identifyRateLimiter = rateLimiter
            }
        }
    }

    private var handlerBuilder: (resources: ClientResources) -> RequestHandler =
            { KtorRequestHandler(it.httpClient, ExclusionRequestRateLimiter()) }

    private var cacheBuilder: KordCacheBuilder.(resources: ClientResources) -> Unit = {}

    /**
     * Enable adding a [Runtime.addShutdownHook] to log out of the [Gateway] when the process is killed.
     */
    var enableShutdownHook: Boolean = true

    /**
     * The [CoroutineDispatcher] kord uses to launch suspending tasks. [Dispatchers.Default] by default.
     */
    var defaultDispatcher: CoroutineDispatcher = Dispatchers.Default

    /**
     * The default strategy used by entities to retrieve entities. [EntitySupplyStrategy.cacheWithRestFallback] by default.
     */
    var defaultStrategy: EntitySupplyStrategy<*> = EntitySupplyStrategy.cacheWithRestFallback

    /**
     * The client used for building [Gateways][Gateway] and [RequestHandlers][RequestHandler]. A default implementation
     * will be used when not set.
     */
    var httpClient: HttpClient? = null

    /**
     * Configures the shards this client will connect to, by default `0 until recommended`.
     * This can be used to break up to client into multiple processes.
     *
     * ```kotlin
     * cache {
     *  sharding { recommended -> 0 until recommended }
     *}
     * ```
     */
    fun sharding(shardRange: (recommended: Int) -> Iterable<Int>) {
        this.shardRange = shardRange
    }

    /**
     * Configures the [Gateway] for each shard.
     *
     * ```kotlin
     * Kord(token) {
     *     gateway { resources, shards ->
     *         shards.map { DefaultGateway(resources) }
     *     }
     * }
     * ```
     */
    fun gateways(gatewayBuilder: (resources: ClientResources, shards: List<Int>) -> List<Gateway>) {
        this.gatewayBuilder = gatewayBuilder
    }

    /**
     * Configures the [RequestHandler] for the [RestClient].
     *
     * ```kotlin
     * Kord(token) {
     *     { resources -> KtorRequestHandler(resources.httpClient, ExclusionRequestRateLimiter()) }
     * }
     * ```
     */
    fun requestHandler(handlerBuilder: (resources: ClientResources) -> RequestHandler) {
        this.handlerBuilder = handlerBuilder
    }

    /**
     * Configures the [DataCache] for caching gateway entities.
     *
     *  ```kotlin
     * Kord(token) {
     *     cache {
     *         defaultGenerator = lruCache()
     *         messages { cache, description -> DataEntryCache.none() }
     *         users { cache, description -> MapEntryCache(cache, description, MapLikeCollection.weakHashMap()) }
     *     }
     * }
     * ```
     */
    fun cache(builder: KordCacheBuilder.(resources: ClientResources) -> Unit) {
        val old = cacheBuilder
        cacheBuilder = { resources: ClientResources ->
            old(resources)
            builder(resources)
        }
    }

    private fun HttpClientConfig<*>.defaultConfig() {
        expectSuccess = false
        defaultRequest {
            header("Authorization", "Bot $token")
        }

        install(JsonFeature) {
            if (serializer == null) {
                serializer = KotlinxSerializer(Json(JsonConfiguration(encodeDefaults = false, allowStructuredMapKeys = true, ignoreUnknownKeys = true, isLenient = true)))
            }
        }
        install(WebSockets)
    }

    suspend fun build(): Kord {
        val client = httpClient?.let {
            it.config { defaultConfig() }
        } ?: run {
<<<<<<< HEAD
            HttpClient(CIO) { defaultConfig() }
=======
            HttpClient(CIO) {
                defaultConfig()
                install(JsonFeature) {
                    serializer = KotlinxSerializer(Json(JsonConfiguration(encodeDefaults = false, allowStructuredMapKeys = true, ignoreUnknownKeys = true, isLenient = true)))
                }
            }
>>>>>>> 1b7f1ceb
        }

        val response = client.get<BotGatewayResponse>("${Route.baseUrl}/gateway/bot")
        val recommendedShards = response.shards
        val shards = shardRange(recommendedShards).toList()

        if (client.engine.config.threadsCount < shards.size + 1) {
            logger.warn {
                """
                kord's http client is currently using ${client.engine.config.threadsCount} threads, 
                which is less than the advised thread count of ${shards.size + 1} (number of shards + 1)""".trimIndent()
            }
        }

        val resources = ClientResources(token, shards.count(), client, defaultStrategy)
        val rest = RestClient(handlerBuilder(resources))
        val cache = KordCacheBuilder().apply { cacheBuilder(resources) }.build()
        cache.registerKordData()
        val gateway = run {
            val gateways = gatewayBuilder(resources, shards)
                    .map { CachingGateway(cache.createView(), it) }
                    .onEach { it.registerKordData() }

            MasterGateway(gateways, shards)
        }

        val self = rest.user.getCurrentUser().id

        val eventPublisher = BroadcastChannel<Event>(Channel.CONFLATED)

        if (enableShutdownHook) {
            Runtime.getRuntime().addShutdownHook(thread(false) {
                runBlocking { gateway.detach() }
            })
        }

        return Kord(
                resources,
                cache,
                gateway,
                rest,
                Snowflake(self),
                eventPublisher,
                defaultDispatcher
        )
    }

}<|MERGE_RESOLUTION|>--- conflicted
+++ resolved
@@ -6,7 +6,6 @@
 import com.gitlab.kordlib.common.entity.Snowflake
 import com.gitlab.kordlib.common.ratelimit.BucketRateLimiter
 import com.gitlab.kordlib.core.ClientResources
-import com.gitlab.kordlib.core.supplier.EntitySupplyStrategy
 import com.gitlab.kordlib.core.Kord
 import com.gitlab.kordlib.core.cache.CachingGateway
 import com.gitlab.kordlib.core.cache.KordCacheBuilder
@@ -14,6 +13,7 @@
 import com.gitlab.kordlib.core.cache.registerKordData
 import com.gitlab.kordlib.core.event.Event
 import com.gitlab.kordlib.core.gateway.MasterGateway
+import com.gitlab.kordlib.core.supplier.EntitySupplyStrategy
 import com.gitlab.kordlib.gateway.DefaultGateway
 import com.gitlab.kordlib.gateway.DefaultGatewayData
 import com.gitlab.kordlib.gateway.Gateway
@@ -49,7 +49,7 @@
         DefaultGateway(DefaultGatewayData("wss://gateway.discord.gg/", resources.httpClient, retry, BucketRateLimiter(120, 60.seconds), BucketRateLimiter(1, 5.seconds)))
 
 private val logger = KotlinLogging.logger { }
-    
+
 class KordBuilder(val token: String) {
     private var shardRange: (recommended: Int) -> Iterable<Int> = { 0 until it }
     private var gatewayBuilder: (resources: ClientResources, shards: List<Int>) -> List<Gateway> = { resources, shards ->
@@ -64,7 +64,6 @@
 
     private var handlerBuilder: (resources: ClientResources) -> RequestHandler =
             { KtorRequestHandler(it.httpClient, ExclusionRequestRateLimiter()) }
-
     private var cacheBuilder: KordCacheBuilder.(resources: ClientResources) -> Unit = {}
 
     /**
@@ -73,9 +72,9 @@
     var enableShutdownHook: Boolean = true
 
     /**
-     * The [CoroutineDispatcher] kord uses to launch suspending tasks. [Dispatchers.Default] by default.
-     */
-    var defaultDispatcher: CoroutineDispatcher = Dispatchers.Default
+     * The [CoroutineDispatcher] kord uses to launch suspending tasks. [Dispatchers.IO] by default.
+     */
+    var defaultDispatcher: CoroutineDispatcher = Dispatchers.IO
 
     /**
      * The default strategy used by entities to retrieve entities. [EntitySupplyStrategy.cacheWithRestFallback] by default.
@@ -92,9 +91,16 @@
      * Configures the shards this client will connect to, by default `0 until recommended`.
      * This can be used to break up to client into multiple processes.
      *
-     * ```kotlin
+     * ```
      * cache {
-     *  sharding { recommended -> 0 until recommended }
+     *  defaultGenerator = lruCache(10)
+     *  forDescription(UserData.description) { cache, description ->  DataEntryCache.none() }
+     *  forDescription(MessageData.description) { cache, description ->
+     *      MapEntryCache(cache, description, MapLikeCollection.lruLinkedHashMap(100))
+     *  }
+     *  forDescription(UserData.description) { cache, description ->
+     *      MapEntryCache(cache, description, MapLikeCollection.weakHashMap())
+     *  }
      *}
      * ```
      */
@@ -105,7 +111,7 @@
     /**
      * Configures the [Gateway] for each shard.
      *
-     * ```kotlin
+     * ```
      * Kord(token) {
      *     gateway { resources, shards ->
      *         shards.map { DefaultGateway(resources) }
@@ -120,9 +126,9 @@
     /**
      * Configures the [RequestHandler] for the [RestClient].
      *
-     * ```kotlin
+     * ```
      * Kord(token) {
-     *     { resources -> KtorRequestHandler(resources.httpClient, ExclusionRequestRateLimiter()) }
+     *     { resources -> ExclusionRequestHandler(resources.httpClient) }
      * }
      * ```
      */
@@ -131,14 +137,14 @@
     }
 
     /**
-     * Configures the [DataCache] for caching gateway entities.
-     *
-     *  ```kotlin
+     * Configures the [DataCache] for caching.
+     *
+     *  ```
      * Kord(token) {
      *     cache {
      *         defaultGenerator = lruCache()
-     *         messages { cache, description -> DataEntryCache.none() }
-     *         users { cache, description -> MapEntryCache(cache, description, MapLikeCollection.weakHashMap()) }
+     *         forDescription(MessageData.description) { cache, description -> DataEntryCache.none() }
+     *         forDescription(UserData.description) { cache, description -> MapEntryCache(cache, description, MapLikeCollection.weakHashMap()) }
      *     }
      * }
      * ```
@@ -157,11 +163,7 @@
             header("Authorization", "Bot $token")
         }
 
-        install(JsonFeature) {
-            if (serializer == null) {
-                serializer = KotlinxSerializer(Json(JsonConfiguration(encodeDefaults = false, allowStructuredMapKeys = true, ignoreUnknownKeys = true, isLenient = true)))
-            }
-        }
+        install(JsonFeature)
         install(WebSockets)
     }
 
@@ -169,16 +171,12 @@
         val client = httpClient?.let {
             it.config { defaultConfig() }
         } ?: run {
-<<<<<<< HEAD
-            HttpClient(CIO) { defaultConfig() }
-=======
             HttpClient(CIO) {
                 defaultConfig()
                 install(JsonFeature) {
                     serializer = KotlinxSerializer(Json(JsonConfiguration(encodeDefaults = false, allowStructuredMapKeys = true, ignoreUnknownKeys = true, isLenient = true)))
                 }
             }
->>>>>>> 1b7f1ceb
         }
 
         val response = client.get<BotGatewayResponse>("${Route.baseUrl}/gateway/bot")
@@ -189,7 +187,7 @@
             logger.warn {
                 """
                 kord's http client is currently using ${client.engine.config.threadsCount} threads, 
-                which is less than the advised thread count of ${shards.size + 1} (number of shards + 1)""".trimIndent()
+                which is less than the advised threadcount of ${shards.size + 1} (number of shards + 1)""".trimIndent()
             }
         }
 
@@ -211,7 +209,9 @@
 
         if (enableShutdownHook) {
             Runtime.getRuntime().addShutdownHook(thread(false) {
-                runBlocking { gateway.detach() }
+                runBlocking {
+                    gateway.detach()
+                }
             })
         }
 
