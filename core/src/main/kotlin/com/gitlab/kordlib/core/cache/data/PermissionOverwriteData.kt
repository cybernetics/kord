--- conflicted
+++ resolved
@@ -1,26 +1,15 @@
 package com.gitlab.kordlib.core.cache.data
 
-<<<<<<< HEAD
-import com.gitlab.kordlib.common.DiscordBitSet
 import com.gitlab.kordlib.common.entity.Overwrite
-=======
 import com.gitlab.kordlib.common.entity.*
->>>>>>> c3eb0aef
 import kotlinx.serialization.Serializable
 
 @Serializable
 data class PermissionOverwriteData(
-<<<<<<< HEAD
-        val id: Long,
-        val type: String,
-        val allowed: DiscordBitSet,
-        val denied: DiscordBitSet
-=======
         val id: Snowflake,
         val type: OverwriteType,
         val allowed: Permissions,
         val denied: Permissions
->>>>>>> c3eb0aef
 ) {
     companion object {
         fun from(entity: Overwrite) = with(entity) {
