package com.gitlab.kordlib.core.behavior.channel

import com.gitlab.kordlib.common.entity.Snowflake
import com.gitlab.kordlib.common.exception.RequestException
import com.gitlab.kordlib.core.supplier.EntitySupplyStrategy
import com.gitlab.kordlib.core.Kord
import com.gitlab.kordlib.core.cache.data.WebhookData
import com.gitlab.kordlib.core.entity.Webhook
import com.gitlab.kordlib.core.entity.channel.GuildMessageChannel
import com.gitlab.kordlib.core.exception.EntityNotFoundException
import com.gitlab.kordlib.core.supplier.EntitySupplier
import com.gitlab.kordlib.rest.builder.webhook.WebhookCreateBuilder
import com.gitlab.kordlib.rest.json.request.BulkDeleteRequest
import com.gitlab.kordlib.rest.request.RestRequestException
import com.gitlab.kordlib.rest.service.RestClient
import kotlinx.coroutines.flow.Flow
import kotlinx.coroutines.flow.flow
import java.util.*
import kotlin.time.days

/**
 * The behavior of a Discord message channel associated to a [guild].
 */
interface GuildMessageChannelBehavior : GuildChannelBehavior, MessageChannelBehavior {

    /**
     * Requests to get all webhooks for this channel.
     *
     * This property is not resolvable through cache and will always use the [RestClient] instead.
     *
     * The returned flow is lazily executed, any [RequestException] will be thrown on
     * [terminal operators](https://kotlinlang.org/docs/reference/coroutines/flow.html#terminal-flow-operators) instead.
     */
    val webhooks: Flow<Webhook>
        get() = flow {
            for (response in kord.rest.webhook.getChannelWebhooks(id.value)) {
                val data = WebhookData.from(response)
                emit(Webhook(data, kord))
            }
        }

    /**
     * Requests to get the this behavior as a [GuildMessageChannel].
     *
     * @throws [RequestException] if something went wrong during the request.
     * @throws [EntityNotFoundException] if the channel wasn't present.
     * @throws [ClassCastException] if the channel isn't a guild message channel.
     */
    override suspend fun asChannel(): GuildMessageChannel = super<GuildChannelBehavior>.asChannel() as GuildMessageChannel

    /**
     * Requests to get this behavior as a [GuildMessageChannel],
     * returns null if the channel isn't present or if the channel isn't a guild channel.
     *
     * @throws [RequestException] if something went wrong during the request.
     */
    override suspend fun asChannelOrNull(): GuildMessageChannel? =
            super<GuildChannelBehavior>.asChannelOrNull() as? GuildMessageChannel

    /**
     * Requests to bulk delete the [messages].
     * Messages older than 14 days will be deleted individually.
     *
     * @throws [RestRequestException] if something went wrong during the request.
     */
    suspend fun bulkDelete(messages: Iterable<Snowflake>) {
        //split up in bulk delete and manual delete
        // if message.timeMark + 14 days > now, then the message isn't 14 days old yet, and we can add it to the bulk delete
        // if message.timeMark + 14 days < now, then the message is more than 14 days old, and we'll have to manually delete them
        val messagesByRemoval = messages.groupBy { it.timeMark.plus(14.days).hasPassedNow() }
        val younger = messagesByRemoval[true].orEmpty()
        val older = messagesByRemoval[false].orEmpty()

        when {
            younger.size < 2 -> younger.forEach { kord.rest.channel.deleteMessage(id.value, it.value) }
            else -> younger.map { it.value }.chunked(100)
                    .map { BulkDeleteRequest(it) }
                    .forEach { kord.rest.channel.bulkDelete(id.value, it) }
        }

        older.forEach { kord.rest.channel.deleteMessage(id.value, it.value) }
    }

<<<<<<< HEAD
=======
    /**
     * Returns a new [GuildMessageChannelBehavior] with the given [strategy].
     */
    override fun withStrategy(strategy: EntitySupplyStrategy<*>): GuildMessageChannelBehavior = GuildMessageChannelBehavior(guildId, id, kord, strategy)

>>>>>>> 1b7f1ceb
    companion object {
        internal operator fun invoke(guildId: Snowflake, id: Snowflake, kord: Kord, strategy: EntitySupplyStrategy<*> = kord.resources.defaultStrategy) = object : GuildMessageChannelBehavior {
            override val guildId: Snowflake = guildId
            override val id: Snowflake = id
            override val kord: Kord = kord
<<<<<<< HEAD

            override fun hashCode(): Int = Objects.hash(id, guildId)

            override fun equals(other: Any?): Boolean = when(other) {
                is GuildChannelBehavior -> other.id == id && other.guildId == guildId
                is ChannelBehavior -> other.id == id
                else -> false
            }
=======
            override val supplier: EntitySupplier = strategy.supply(kord)
>>>>>>> 1b7f1ceb
        }
    }
}

/**
 * Requests to create a new webhook configured by the [builder].
 *
 * @return The created [Webhook] with the [Webhook.token] field present.
 *
 * @throws [RestRequestException] if something went wrong during the request.
 */
suspend inline fun GuildMessageChannelBehavior.createWebhook(builder: WebhookCreateBuilder.() -> Unit): Webhook {
    val response = kord.rest.webhook.createWebhook(id.value, builder)
    val data = WebhookData.from(response)

    return Webhook(data, kord)
}<|MERGE_RESOLUTION|>--- conflicted
+++ resolved
@@ -2,13 +2,13 @@
 
 import com.gitlab.kordlib.common.entity.Snowflake
 import com.gitlab.kordlib.common.exception.RequestException
-import com.gitlab.kordlib.core.supplier.EntitySupplyStrategy
 import com.gitlab.kordlib.core.Kord
 import com.gitlab.kordlib.core.cache.data.WebhookData
 import com.gitlab.kordlib.core.entity.Webhook
 import com.gitlab.kordlib.core.entity.channel.GuildMessageChannel
 import com.gitlab.kordlib.core.exception.EntityNotFoundException
 import com.gitlab.kordlib.core.supplier.EntitySupplier
+import com.gitlab.kordlib.core.supplier.EntitySupplyStrategy
 import com.gitlab.kordlib.rest.builder.webhook.WebhookCreateBuilder
 import com.gitlab.kordlib.rest.json.request.BulkDeleteRequest
 import com.gitlab.kordlib.rest.request.RestRequestException
@@ -81,20 +81,17 @@
         older.forEach { kord.rest.channel.deleteMessage(id.value, it.value) }
     }
 
-<<<<<<< HEAD
-=======
     /**
      * Returns a new [GuildMessageChannelBehavior] with the given [strategy].
      */
     override fun withStrategy(strategy: EntitySupplyStrategy<*>): GuildMessageChannelBehavior = GuildMessageChannelBehavior(guildId, id, kord, strategy)
 
->>>>>>> 1b7f1ceb
     companion object {
         internal operator fun invoke(guildId: Snowflake, id: Snowflake, kord: Kord, strategy: EntitySupplyStrategy<*> = kord.resources.defaultStrategy) = object : GuildMessageChannelBehavior {
             override val guildId: Snowflake = guildId
             override val id: Snowflake = id
             override val kord: Kord = kord
-<<<<<<< HEAD
+            override val supplier: EntitySupplier = strategy.supply(kord)
 
             override fun hashCode(): Int = Objects.hash(id, guildId)
 
@@ -103,9 +100,6 @@
                 is ChannelBehavior -> other.id == id
                 else -> false
             }
-=======
-            override val supplier: EntitySupplier = strategy.supply(kord)
->>>>>>> 1b7f1ceb
         }
     }
 }
