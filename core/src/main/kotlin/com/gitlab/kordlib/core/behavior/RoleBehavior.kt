package com.gitlab.kordlib.core.behavior

import com.gitlab.kordlib.common.entity.Snowflake
import com.gitlab.kordlib.core.Kord
import com.gitlab.kordlib.core.cache.data.RoleData
import com.gitlab.kordlib.core.entity.Entity
import com.gitlab.kordlib.core.entity.Role
import com.gitlab.kordlib.core.entity.Strategizable
import com.gitlab.kordlib.core.indexOfFirstOrNull
import com.gitlab.kordlib.core.sorted
import com.gitlab.kordlib.core.supplier.EntitySupplier
import com.gitlab.kordlib.core.supplier.EntitySupplyStrategy
import com.gitlab.kordlib.rest.builder.role.RoleModifyBuilder
import com.gitlab.kordlib.rest.request.RestRequestException
import kotlinx.coroutines.flow.Flow
import kotlinx.coroutines.flow.asFlow
import kotlinx.coroutines.flow.map
import java.util.*
import kotlin.contracts.ExperimentalContracts
import kotlin.contracts.InvocationKind
import kotlin.contracts.contract

/**
 * The behavior of a [Discord Role](https://discord.com/developers/docs/topics/permissions#role-object) associated to a [guild].
 */
interface RoleBehavior : Entity, Strategizable {
    /**
     * The id of the guild this channel is associated to.
     */
    val guildId: Snowflake

    /**
     * The guild behavior this channel is associated to.
     */
    val guild: GuildBehavior get() = GuildBehavior(guildId, kord)

    /**
     * The raw mention of this entity.
     */
<<<<<<< HEAD
    val mention: String
        get() {
            return if (guildId.value == id.value) "@everyone"
            else "<@&${id.value}>"
        }
=======
    val mention: String get() = "<@&${id.asString}>"
>>>>>>> be083af1

    /**
     * Requests to change the [position] of this role.
     *
     * This request will execute regardless of the consumption of the return value.
     *
     * @return The roles in of this [guild] in updated order.
     *
     * @throws [RestRequestException] if something went wrong during the request.
     */
    suspend fun changePosition(position: Int): Flow<Role> {
        val response = kord.rest.guild.modifyGuildRolePosition(guildId) {
            move(id to position)
        }
        return response.asFlow().map { RoleData.from(guildId, it) }.map { Role(it, kord) }.sorted()
    }

    /**
     * Requests to get the position of this role in the role list of this guild.
     *
     * @throws [RestRequestException] if something went wrong during the request.
     */
    suspend fun getPosition(): Int = supplier.getGuildRoles(guildId).sorted().indexOfFirstOrNull { it.id == id }!!

    /**
     * Requests to delete this role.
     *
     * @throws [RestRequestException] if something went wrong during the request.
     */
    suspend fun delete() {
        kord.rest.guild.deleteGuildRole(guildId = guildId, roleId = id)
    }

    /**
     * Returns a new [RoleBehavior] with the given [strategy].
     */
    override fun withStrategy(strategy: EntitySupplyStrategy<*>): RoleBehavior = RoleBehavior(guildId, id, kord, strategy)

    companion object {
        internal operator fun invoke(guildId: Snowflake, id: Snowflake, kord: Kord, strategy: EntitySupplyStrategy<*> = kord.resources.defaultStrategy): RoleBehavior = object : RoleBehavior {
            override val guildId: Snowflake = guildId
            override val id: Snowflake = id
            override val kord: Kord = kord
            override val supplier: EntitySupplier = strategy.supply(kord)

            override fun hashCode(): Int = Objects.hash(id, guildId)

            override fun equals(other: Any?): Boolean = when(other) {
                is RoleBehavior -> other.id == id && other.guildId == guildId
                else -> false
            }

            override fun toString(): String {
                return "RoleBehavior(id=$id, guildId=$guildId, kord=$kord, "
            }

        }
    }
}

/**
 * Requests to edit this role.
 *
 * @return The edited [Role].
 *
 * @throws [RestRequestException] if something went wrong during the request.
 */
@OptIn(ExperimentalContracts::class)
suspend inline fun RoleBehavior.edit(builder: RoleModifyBuilder.() -> Unit): Role {
    contract {
        callsInPlace(builder, InvocationKind.EXACTLY_ONCE)
    }
    val response = kord.rest.guild.modifyGuildRole(guildId = guildId, roleId = id, builder = builder)
    val data = RoleData.from(id, response)

    return Role(data, kord)
}<|MERGE_RESOLUTION|>--- conflicted
+++ resolved
@@ -37,15 +37,11 @@
     /**
      * The raw mention of this entity.
      */
-<<<<<<< HEAD
     val mention: String
         get() {
-            return if (guildId.value == id.value) "@everyone"
-            else "<@&${id.value}>"
+            return if (guildId == id) "@everyone"
+            else "<@&${id.asString}>"
         }
-=======
-    val mention: String get() = "<@&${id.asString}>"
->>>>>>> be083af1
 
     /**
      * Requests to change the [position] of this role.
