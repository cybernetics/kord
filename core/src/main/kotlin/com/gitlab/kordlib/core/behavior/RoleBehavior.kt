package com.gitlab.kordlib.core.behavior

import com.gitlab.kordlib.common.entity.Snowflake
import com.gitlab.kordlib.core.supplier.EntitySupplyStrategy
import com.gitlab.kordlib.core.Kord
import com.gitlab.kordlib.core.cache.data.RoleData
import com.gitlab.kordlib.core.entity.Entity
import com.gitlab.kordlib.core.entity.Role
import com.gitlab.kordlib.core.entity.Strategizable
import com.gitlab.kordlib.core.indexOfFirstOrNull
import com.gitlab.kordlib.core.sorted
import com.gitlab.kordlib.core.supplier.EntitySupplier
import com.gitlab.kordlib.rest.builder.role.RoleModifyBuilder
import com.gitlab.kordlib.rest.request.RestRequestException
import kotlinx.coroutines.flow.Flow
import kotlinx.coroutines.flow.asFlow
import kotlinx.coroutines.flow.map
import java.util.*

/**
 * The behavior of a [Discord Role](https://discordapp.com/developers/docs/topics/permissions#role-object) associated to a [guild].
 */
interface RoleBehavior : Entity, Strategizable {
    /**
     * The id of the guild this channel is associated to.
     */
    val guildId: Snowflake

    /**
     * The guild behavior this channel is associated to.
     */
    val guild: GuildBehavior get() = GuildBehavior(guildId, kord)

    /**
     * The raw mention of this entity.
     */
    val mention: String get() = "<@&${id.value}>"

    /**
     * Requests to change the [position] of this role.
     *
     * This request will execute regardless of the consumption of the return value.
     *
     * @return The roles in of this [guild] in updated order.
     *
     * @throws [RestRequestException] if something went wrong during the request.
     */
    suspend fun changePosition(position: Int): Flow<Role> {
        val response = kord.rest.guild.modifyGuildRolePosition(guildId.value) {
            move(id to position)
        }
        return response.asFlow().map { RoleData.from(guildId.value, it) }.map { Role(it, kord) }.sorted()
    }

    /**
     * Requests to get the position of this role in the role list of this guild.
     *
     * @throws [RestRequestException] if something went wrong during the request.
     */
    suspend fun getPosition(): Int = supplier.getGuildRoles(guildId).sorted().indexOfFirstOrNull { it.id == id }!!

    /**
     * Requests to delete this role.
     *
     * @throws [RestRequestException] if something went wrong during the request.
     */
    suspend fun delete() {
        kord.rest.guild.deleteGuildRole(guildId = guildId.value, roleId = id.value)
    }

    /**
     * Returns a new [RoleBehavior] with the given [strategy].
     */
    override fun withStrategy(strategy: EntitySupplyStrategy<*>): RoleBehavior = RoleBehavior(guildId, id, kord, strategy)

    companion object {
        internal operator fun invoke(guildId: Snowflake, id: Snowflake, kord: Kord, strategy: EntitySupplyStrategy<*> = kord.resources.defaultStrategy): RoleBehavior = object : RoleBehavior {
            override val guildId: Snowflake = guildId
            override val id: Snowflake = id
            override val kord: Kord = kord
<<<<<<< HEAD

            override fun hashCode(): Int = Objects.hash(id, guildId)

            override fun equals(other: Any?): Boolean = when(other) {
                is RoleBehavior -> other.id == id && other.guildId == guildId
                else -> false
            }
=======
            override val supplier: EntitySupplier = strategy.supply(kord)
>>>>>>> 1b7f1ceb
        }
    }
}

/**
 * Requests to edit this role.
 *
 * @return The edited [Role].
 *
 * @throws [RestRequestException] if something went wrong during the request.
 */
suspend inline fun RoleBehavior.edit(builder: RoleModifyBuilder.() -> Unit): Role {
    val response = kord.rest.guild.modifyGuildRole(guildId = guildId.value, roleId = id.value, builder = builder)
    val data = RoleData.from(id.value, response)

    return Role(data, kord)
}<|MERGE_RESOLUTION|>--- conflicted
+++ resolved
@@ -1,7 +1,6 @@
 package com.gitlab.kordlib.core.behavior
 
 import com.gitlab.kordlib.common.entity.Snowflake
-import com.gitlab.kordlib.core.supplier.EntitySupplyStrategy
 import com.gitlab.kordlib.core.Kord
 import com.gitlab.kordlib.core.cache.data.RoleData
 import com.gitlab.kordlib.core.entity.Entity
@@ -10,6 +9,7 @@
 import com.gitlab.kordlib.core.indexOfFirstOrNull
 import com.gitlab.kordlib.core.sorted
 import com.gitlab.kordlib.core.supplier.EntitySupplier
+import com.gitlab.kordlib.core.supplier.EntitySupplyStrategy
 import com.gitlab.kordlib.rest.builder.role.RoleModifyBuilder
 import com.gitlab.kordlib.rest.request.RestRequestException
 import kotlinx.coroutines.flow.Flow
@@ -78,7 +78,7 @@
             override val guildId: Snowflake = guildId
             override val id: Snowflake = id
             override val kord: Kord = kord
-<<<<<<< HEAD
+            override val supplier: EntitySupplier = strategy.supply(kord)
 
             override fun hashCode(): Int = Objects.hash(id, guildId)
 
@@ -86,9 +86,6 @@
                 is RoleBehavior -> other.id == id && other.guildId == guildId
                 else -> false
             }
-=======
-            override val supplier: EntitySupplier = strategy.supply(kord)
->>>>>>> 1b7f1ceb
         }
     }
 }
@@ -100,6 +97,7 @@
  *
  * @throws [RestRequestException] if something went wrong during the request.
  */
+@Suppress("NAME_SHADOWING")
 suspend inline fun RoleBehavior.edit(builder: RoleModifyBuilder.() -> Unit): Role {
     val response = kord.rest.guild.modifyGuildRole(guildId = guildId.value, roleId = id.value, builder = builder)
     val data = RoleData.from(id.value, response)
