--- conflicted
+++ resolved
@@ -22,13 +22,8 @@
         kord: Kord,
         gateway: MasterGateway,
         cache: DataCache,
-<<<<<<< HEAD
-        coreEventChannel: SendChannel<CoreEvent>,
-) : BaseGatewayEventHandler(kord, gateway, cache, coreEventChannel) {
-=======
         coreFlow: MutableSharedFlow<CoreEvent>
 ) : BaseGatewayEventHandler(kord, gateway, cache, coreFlow) {
->>>>>>> fd5354ac
 
     override suspend fun handle(event: Event, shard: Int) = when (event) {
         is ChannelCreate -> handle(event, shard)
