package com.gitlab.kordlib.core.event

import com.gitlab.kordlib.common.entity.DiscordPresenceUser
import com.gitlab.kordlib.common.entity.Snowflake
import com.gitlab.kordlib.core.Kord
import com.gitlab.kordlib.core.behavior.GuildBehavior
import com.gitlab.kordlib.core.behavior.MemberBehavior
import com.gitlab.kordlib.core.entity.*
import com.gitlab.kordlib.core.supplier.EntitySupplier
import com.gitlab.kordlib.core.supplier.EntitySupplyStrategy

<<<<<<< HEAD
class PresenceUpdateEvent(
=======
class PresenceUpdateEvent (
>>>>>>> 44956083
        val oldUser: User?,
        val user: DiscordPresenceUser,
        val guildId: Snowflake,
        val old: Presence?,
        val presence: Presence,
<<<<<<< HEAD
        override val supplier: EntitySupplier = presence.kord.defaultSupplier

) : Event, Strategizable {
=======
        override val shard: Int
) : Event {
>>>>>>> 44956083
    override val kord: Kord get() = presence.kord
    override fun withStrategy(strategy: EntitySupplyStrategy<*>): PresenceUpdateEvent =
            PresenceUpdateEvent(oldUser, user, guildId, old, presence, strategy.supply(kord))

    /**
     * The behavior of the member whose presence was updated.
     */
    val member: MemberBehavior get() = MemberBehavior(id = Snowflake(user.id), guildId = guildId, kord = kord)

    /**
     * The behavior of the guild in which the presence was updated.
     */
    val guild: GuildBehavior get() = GuildBehavior(guildId, kord)

    /**
     * Requests to get the user whose presence was updated.
     */
    suspend fun getUser(): User = kord.getUser(Snowflake(user.id))!!

    /**
     * Requests to get the member whose presence was updated.
     */
    suspend fun getMember(): Member = supplier.getMember(guildId = guildId, userId = Snowflake(user.id))!!

    /**
     * Requests to get the guild in which the presence was updated.
     */
    suspend fun getGuild(): Guild = kord.getGuild(guildId)!!

}<|MERGE_RESOLUTION|>--- conflicted
+++ resolved
@@ -9,27 +9,16 @@
 import com.gitlab.kordlib.core.supplier.EntitySupplier
 import com.gitlab.kordlib.core.supplier.EntitySupplyStrategy
 
-<<<<<<< HEAD
 class PresenceUpdateEvent(
-=======
-class PresenceUpdateEvent (
->>>>>>> 44956083
         val oldUser: User?,
         val user: DiscordPresenceUser,
         val guildId: Snowflake,
         val old: Presence?,
         val presence: Presence,
-<<<<<<< HEAD
+        override val shard: Int,
         override val supplier: EntitySupplier = presence.kord.defaultSupplier
-
 ) : Event, Strategizable {
-=======
-        override val shard: Int
-) : Event {
->>>>>>> 44956083
     override val kord: Kord get() = presence.kord
-    override fun withStrategy(strategy: EntitySupplyStrategy<*>): PresenceUpdateEvent =
-            PresenceUpdateEvent(oldUser, user, guildId, old, presence, strategy.supply(kord))
 
     /**
      * The behavior of the member whose presence was updated.
@@ -56,4 +45,6 @@
      */
     suspend fun getGuild(): Guild = kord.getGuild(guildId)!!
 
+    override fun withStrategy(strategy: EntitySupplyStrategy<*>): PresenceUpdateEvent =
+            PresenceUpdateEvent(oldUser, user, guildId, old, presence, shard, strategy.supply(kord))
 }