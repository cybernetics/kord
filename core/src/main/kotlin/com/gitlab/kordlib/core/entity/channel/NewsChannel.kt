--- conflicted
+++ resolved
@@ -1,44 +1,36 @@
 package com.gitlab.kordlib.core.entity.channel
 
-import com.gitlab.kordlib.core.supplier.EntitySupplyStrategy
 import com.gitlab.kordlib.core.Kord
-import com.gitlab.kordlib.core.behavior.MessageBehavior
 import com.gitlab.kordlib.core.behavior.channel.ChannelBehavior
 import com.gitlab.kordlib.core.behavior.channel.GuildChannelBehavior
 import com.gitlab.kordlib.core.behavior.channel.NewsChannelBehavior
 import com.gitlab.kordlib.core.cache.data.ChannelData
-<<<<<<< HEAD
+import com.gitlab.kordlib.core.supplier.EntitySupplier
+import com.gitlab.kordlib.core.supplier.EntitySupplyStrategy
 import java.util.*
-=======
-import com.gitlab.kordlib.core.supplier.EntitySupplier
->>>>>>> 1b7f1ceb
 
 /**
  * An instance of a Discord News Channel associated to a guild.
  */
-<<<<<<< HEAD
-data class NewsChannel(override val data: ChannelData, override val kord: Kord) : CategorizableChannel, GuildMessageChannel, NewsChannelBehavior {
-    override suspend fun asChannel(): NewsChannel = this
-
-    override fun hashCode(): Int = Objects.hash(id, guildId)
-
-    override fun equals(other: Any?): Boolean = when(other) {
-        is GuildChannelBehavior -> other.id == id && other.guildId == guildId
-        is ChannelBehavior -> other.id == id
-        else -> false
-    }
-}
-=======
 data class NewsChannel(
         override val data: ChannelData,
         override val kord: Kord,
         override val supplier: EntitySupplier = kord.defaultSupplier
 ) : CategorizableChannel, GuildMessageChannel, NewsChannelBehavior {
 
+    override suspend fun asChannel(): NewsChannel = this
+
+    override fun hashCode(): Int = Objects.hash(id, guildId)
+
+    override fun equals(other: Any?): Boolean = when (other) {
+        is GuildChannelBehavior -> other.id == id && other.guildId == guildId
+        is ChannelBehavior -> other.id == id
+        else -> false
+    }
+
     /**
      * Returns a new [NewsChannel] with the given [strategy].
      */
     override fun withStrategy(strategy: EntitySupplyStrategy<*>): NewsChannel =
             NewsChannel(data, kord, strategy.supply(kord))
-}
->>>>>>> 1b7f1ceb
+}