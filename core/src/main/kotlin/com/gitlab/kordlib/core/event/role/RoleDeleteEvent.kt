--- conflicted
+++ resolved
@@ -10,22 +10,14 @@
 import com.gitlab.kordlib.core.supplier.EntitySupplier
 import com.gitlab.kordlib.core.supplier.EntitySupplyStrategy
 
-<<<<<<< HEAD
 class RoleDeleteEvent(
-=======
-class RoleDeleteEvent (
->>>>>>> 44956083
         val guildId: Snowflake,
         val roleId: Snowflake,
         val role: Role?,
         override val kord: Kord,
-<<<<<<< HEAD
+        override val shard: Int,
         override val supplier: EntitySupplier = kord.defaultSupplier
 ) : Event, Strategizable {
-=======
-        override val shard: Int
-) : Event {
->>>>>>> 44956083
 
     val guild: GuildBehavior get() = GuildBehavior(guildId, kord)
 
@@ -34,5 +26,5 @@
     suspend fun getGuildOrNull():Guild? = supplier.getGuildOrNull(guildId)
 
     override fun withStrategy(strategy: EntitySupplyStrategy<*>): RoleDeleteEvent =
-            RoleDeleteEvent(guildId, roleId, role, kord, strategy.supply(kord))
+            RoleDeleteEvent(guildId, roleId, role, kord, shard, strategy.supply(kord))
 }