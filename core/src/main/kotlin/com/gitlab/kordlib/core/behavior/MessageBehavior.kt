package com.gitlab.kordlib.core.behavior

import com.gitlab.kordlib.common.entity.Snowflake
import com.gitlab.kordlib.common.exception.RequestException
import com.gitlab.kordlib.core.Kord
import com.gitlab.kordlib.core.behavior.channel.MessageChannelBehavior
import com.gitlab.kordlib.core.cache.data.MessageData
import com.gitlab.kordlib.core.cache.data.UserData
import com.gitlab.kordlib.core.entity.*
import com.gitlab.kordlib.core.exception.EntityNotFoundException
import com.gitlab.kordlib.core.paginateForwards
import com.gitlab.kordlib.core.supplier.EntitySupplier
import com.gitlab.kordlib.core.supplier.EntitySupplyStrategy
import com.gitlab.kordlib.rest.builder.message.MessageModifyBuilder
import com.gitlab.kordlib.rest.service.RestClient
import kotlinx.coroutines.flow.Flow
import kotlinx.coroutines.flow.map
import java.util.*

/**
 * The behavior of a [Discord Message](https://discordapp.com/developers/docs/resources/channel#message-object).
 */
interface MessageBehavior : Entity, Strategizable {
    /**
     * The channel id this message belongs to.
     */
    val channelId: Snowflake

    /**
     * The channel behavior that this message belongs to.
     */
    val channel get() = MessageChannelBehavior(channelId, kord)

    /**
     * Requests to get the this behavior as a [Message].
     *
     * @throws [RequestException] if anything went wrong during the request.
     * @throws [EntityNotFoundException] if the message wasn't present.
     */
    suspend fun asMessage(): Message = supplier.getMessage(channelId = channelId, messageId = id)

    /**
     * Requests to get this behavior as a [Message],
     * returns null if the message isn't present.
     *
     * @throws [RequestException] if anything went wrong during the request.
     */
    suspend fun asMessageOrNull(): Message? = supplier.getMessageOrNull(channelId = channelId, messageId = id)


    /**
     * Requests to delete this message.
     *
     * @throws [RestRequestException] if something went wrong during the request.
     */
    suspend fun delete() {
        kord.rest.channel.deleteMessage(channelId = channelId.value, messageId = id.value)
    }

    /**
     * Requests to get all users that have reacted to this message.
     *
     * This property is not resolvable through cache and will always use the [RestClient] instead.
     *
     * The returned flow is lazily executed, any [RequestException] will be thrown on
     * [terminal operators](https://kotlinlang.org/docs/reference/coroutines/flow.html#terminal-flow-operators) instead.
     */

    fun getReactors(emoji: ReactionEmoji): Flow<User> =
<<<<<<< HEAD
            paginateForwards(batchSize = 100, idSelector = { it.id }) { position ->
                kord.rest.channel.getReactions(
                        channelId = channelId.value,
                        messageId = id.value,
                        emoji = emoji.urlFormat,
                        limit = 100,
                        position = position
                )
            }.map { UserData.from(it) }.map { User(it, kord) }
=======
            kord.with(EntitySupplyStrategy.rest).getReactors(channelId, id, emoji)
>>>>>>> 9e1fdb9b

    /**
     * Requests to add an [emoji] to this message.
     *
     * @throws [RestRequestException] if something went wrong during the request.
     */
    suspend fun addReaction(emoji: ReactionEmoji) {
        kord.rest.channel.createReaction(channelId = channelId.value, messageId = id.value, emoji = emoji.urlFormat)
    }

    /**
     * Requests to add an [emoji] to this message.
     *
     * @throws [RestRequestException] if something went wrong during the request.
     */
    suspend fun addReaction(emoji: GuildEmoji) {
        addReaction(ReactionEmoji.from(emoji))
    }

    /**
     * Requests to delete an [emoji] from this message made by a [userId].
     *
     * @throws [RestRequestException] if something went wrong during the request.
     */
    suspend fun deleteReaction(userId: Snowflake, emoji: ReactionEmoji) {
        kord.rest.channel.deleteReaction(channelId = channelId.value, messageId = id.value, userId = userId.value, emoji = emoji.urlFormat)
    }

    /**
     * Requests to delete an [emoji] from this message made by this bot.
     *
     * @throws [RestRequestException] if something went wrong during the request.
     */
    suspend fun deleteOwnReaction(emoji: ReactionEmoji) {
        kord.rest.channel.deleteOwnReaction(channelId = channelId.value, messageId = id.value, emoji = emoji.urlFormat)
    }

    /**
     * Requests to delete all reactions from this message.
     *
     * @throws [RestRequestException] if something went wrong during the request.
     */
    suspend fun deleteAllReactions() {
        kord.rest.channel.deleteAllReactions(channelId = channelId.value, messageId = id.value)
    }

    /**
     * Requests to delete all [emoji] reactions from this message.
     *
     * @throws [RestRequestException] if something went wrong during the request.
     */
    suspend fun deleteReaction(emoji: ReactionEmoji) {
        kord.rest.channel.deleteAllReactionsForEmoji(channelId = channelId.value, messageId = id.value, emoji = emoji.urlFormat)
    }

    /**
     * Requests to pin this message.
     *
     * @throws [RestRequestException] if something went wrong during the request.
     */
    suspend fun pin() {
        kord.rest.channel.addPinnedMessage(channelId = channelId.value, messageId = id.value)
    }

    /**
     * Requests to unpin this message.
     *
     * @throws [RestRequestException] if something went wrong during the request.
     */
    suspend fun unpin() {
        kord.rest.channel.deletePinnedMessage(channelId = channelId.value, messageId = id.value)
    }

    /**
     * Returns a new [MessageBehavior] with the given [strategy].
     */
    override fun withStrategy(
            strategy: EntitySupplyStrategy<*>
    ): MessageBehavior = MessageBehavior(channelId, id, kord, strategy)

    companion object {
        internal operator fun invoke(
                channelId: Snowflake,
                messageId: Snowflake,
                kord: Kord, strategy:
                EntitySupplyStrategy<*> = kord.resources.defaultStrategy
        ) = object : MessageBehavior {
            override val channelId: Snowflake = channelId
            override val id: Snowflake = messageId
            override val kord: Kord = kord
            override val supplier: EntitySupplier = strategy.supply(kord)

            override fun hashCode(): Int = Objects.hash(id)

            override fun equals(other: Any?): Boolean = when (other) {
                is MessageBehavior -> other.id == id && other.channelId == channelId
                else -> false
            }
        }
    }

}

/**
 * Requests to edit this message.
 *
 * @return The edited [Message].
 *
 * @throws [RestRequestException] if something went wrong during the request.
 */
suspend inline fun MessageBehavior.edit(builder: MessageModifyBuilder.() -> Unit): Message {
    val response = kord.rest.channel.editMessage(channelId = channelId.value, messageId = id.value, builder = builder)
    val data = MessageData.from(response)

    return Message(data, kord)
}<|MERGE_RESOLUTION|>--- conflicted
+++ resolved
@@ -67,19 +67,7 @@
      */
 
     fun getReactors(emoji: ReactionEmoji): Flow<User> =
-<<<<<<< HEAD
-            paginateForwards(batchSize = 100, idSelector = { it.id }) { position ->
-                kord.rest.channel.getReactions(
-                        channelId = channelId.value,
-                        messageId = id.value,
-                        emoji = emoji.urlFormat,
-                        limit = 100,
-                        position = position
-                )
-            }.map { UserData.from(it) }.map { User(it, kord) }
-=======
             kord.with(EntitySupplyStrategy.rest).getReactors(channelId, id, emoji)
->>>>>>> 9e1fdb9b
 
     /**
      * Requests to add an [emoji] to this message.
