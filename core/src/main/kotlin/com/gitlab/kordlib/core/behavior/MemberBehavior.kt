package com.gitlab.kordlib.core.behavior

import com.gitlab.kordlib.cache.api.query
import com.gitlab.kordlib.common.entity.Snowflake
import com.gitlab.kordlib.common.exception.RequestException
import com.gitlab.kordlib.core.supplier.EntitySupplyStrategy
import com.gitlab.kordlib.core.Kord
import com.gitlab.kordlib.core.cache.data.PresenceData
import com.gitlab.kordlib.core.cache.data.VoiceStateData
import com.gitlab.kordlib.core.entity.*
<<<<<<< HEAD
import java.util.*
=======
import com.gitlab.kordlib.core.exception.EntityNotFoundException
import com.gitlab.kordlib.core.supplier.EntitySupplier
import com.gitlab.kordlib.rest.builder.ban.BanCreateBuilder
import com.gitlab.kordlib.rest.builder.member.MemberModifyBuilder
import com.gitlab.kordlib.rest.request.RestRequestException
>>>>>>> 1b7f1ceb

/**
 * The behavior of a [Discord Member](https://discordapp.com/developers/docs/resources/guild#guild-member-object).
 */
interface MemberBehavior : Entity, UserBehavior {

    /**
     * The id of the guild this channel is associated to.
     */
    val guildId: Snowflake

    /**
     * The guild this channel is associated to.
     */
    val guild: GuildBehavior get() = GuildBehavior(guildId, kord)

    /**
     * The raw mention for this member's nickname.
     */
    val nicknameMention get() = "<@!${id.value}>"

    /**
     * Requests to get the this behavior as a [Member].
     *
     * @throws [RequestException] if anything went wrong during the request.
     * @throws [EntityNotFoundException] if the member wasn't present.
     */
    suspend fun asMember(): Member = supplier.getMember(guildId, id)

    /**
     * Requests to get this behavior as a [Member],
     * returns null if the member isn't present.
     *
     * @throws [RequestException] if anything went wrong during the request.
     */
    suspend fun asMemberOrNull(): Member? = supplier.getMemberOrNull(guildId, id)


    /**
     * Requests to unban this member from its guild.
     *
     * @throws [RestRequestException] if something went wrong during the request.
     */
    suspend fun unban() = guild.unBan(id)

    /**
     * Requests to kick this member from its guild.
     *
     * @throws [RestRequestException] if something went wrong during the request.
     */
    suspend fun kick() = guild.kick(id)

    /**
     * Requests to add the [Role] with the [roleId] to this member.
     *
     * @throws [RestRequestException] if something went wrong during the request.
     */
    suspend fun addRole(roleId: Snowflake) {
        kord.rest.guild.addRoleToGuildMember(guildId = guildId.value, userId = id.value, roleId = roleId.value)
    }

    /**
     * Requests to get the [Guild] this member is part of.
     *
     * @throws [RequestException] if anything went wrong during the request.
     * @throws [EntityNotFoundException] if the [Guild] wasn't present.
     */
    suspend fun getGuild(): Guild = supplier.getGuild(guildId)

    /**
     * Requests to get the [Guild] this member is part of,
     * returns null if the [Guild] isn't present.
     *
     * @throws [RequestException] if anything went wrong during the request.
     */
    suspend fun getGuildOrNull(): Guild? = supplier.getGuildOrNull(guildId)

    /**
     * Requests to remove the [Role] with the [roleId] from this member.
     *
     * @throws [RequestException] if something went wrong during the request.
     */
    suspend fun removeRole(roleId: Snowflake) {
        kord.rest.guild.deleteRoleFromGuildMember(guildId = guildId.value, userId = id.value, roleId = roleId.value)
    }

    /**
     * Requests to get the [Presence] of this member in the [guild].
     *
     * This property is not resolvable through REST and will always use the [KordCache] instead.
     *
     * @throws [RequestException] if anything went wrong during the request.
     * @throws [EntityNotFoundException] if the [Presence] wasn't present.
     */
    suspend fun getPresence(): Presence = getPresenceOrNull() ?: EntityNotFoundException.guildEntityNotFound(
            "Presence for Member",
            guildId = guildId,
            id = id
    )

    /**
     * Requests to get the [Presence] of this member in the [guild],
     * returns null if the [Presence] isn't present.
     *
     * This property is not resolvable through REST and will always use the [KordCache] instead.
     *
     * @throws [RequestException] if anything went wrong during the request.
     */
    suspend fun getPresenceOrNull(): Presence? {
        val data = kord.cache.query<PresenceData> {
            PresenceData::userId eq id.longValue
            PresenceData::guildId eq guildId.longValue
        }.singleOrNull() ?: return null

        return Presence(data, kord)
    }

    /**
     * Requests to get the [VoiceState] of this member in the [guild].
     *
     * This property is not resolvable through REST and will always use the [KordCache] instead.
     *
     * @throws [RequestException] if anything went wrong during the request.
     * @throws [EntityNotFoundException] if the [VoiceState] wasn't present.
     */
    suspend fun getVoiceState(): VoiceState = getVoiceStateOrNull() ?: EntityNotFoundException.guildEntityNotFound(
            "VoiceState for Member",
            guildId = guildId,
            id = id
    )

    /**
     * Requests to get the [VoiceState] of this member in the [guild],
     * returns null if the [VoiceState] isn't present.
     *
     * This property is not resolvable through REST and will always use the [KordCache] instead.
     *
     * @throws [RequestException] if anything went wrong during the request.
     */
    suspend fun getVoiceStateOrNull(): VoiceState? {
        val data = kord.cache.query<VoiceStateData> {
            VoiceStateData::userId eq id.longValue
            VoiceStateData::guildId eq guildId.longValue
        }.singleOrNull() ?: return null

        return VoiceState(data, kord)
    }

    /**
     * Returns a new [MemberBehavior] with the given [strategy].
     */
    override fun withStrategy(strategy: EntitySupplyStrategy<*>): MemberBehavior = MemberBehavior(guildId = guildId, id = id, kord = kord, strategy = strategy)

    companion object {
        internal operator fun invoke(guildId: Snowflake, id: Snowflake, kord: Kord, strategy: EntitySupplyStrategy<*> = kord.resources.defaultStrategy): MemberBehavior = object : MemberBehavior {
            override val guildId: Snowflake = guildId
            override val id: Snowflake = id
            override val kord: Kord = kord
<<<<<<< HEAD

            override fun hashCode(): Int = Objects.hash(id, guildId)

            override fun equals(other: Any?): Boolean = when(other) {
                is MemberBehavior -> other.id == id && other.guildId == guildId
                is UserBehavior -> other.id == id
                else -> false
            }
=======
            override val supplier: EntitySupplier = strategy.supply(kord)
>>>>>>> 1b7f1ceb
        }
    }

}

/**
 * Requests to ban this member.
 *
 * @throws [RestRequestException] if something went wrong during the request.
 */
suspend inline fun MemberBehavior.ban(builder: BanCreateBuilder.() -> Unit = {}) = guild.ban(id, builder)

/**
 * Requests to edit this member.
 *
 * @throws [RestRequestException] if something went wrong during the request.
 */
suspend inline fun MemberBehavior.edit(builder: MemberModifyBuilder.() -> Unit) {
    kord.rest.guild.modifyGuildMember(guildId.value, id.value, builder)
}<|MERGE_RESOLUTION|>--- conflicted
+++ resolved
@@ -3,20 +3,17 @@
 import com.gitlab.kordlib.cache.api.query
 import com.gitlab.kordlib.common.entity.Snowflake
 import com.gitlab.kordlib.common.exception.RequestException
-import com.gitlab.kordlib.core.supplier.EntitySupplyStrategy
 import com.gitlab.kordlib.core.Kord
 import com.gitlab.kordlib.core.cache.data.PresenceData
 import com.gitlab.kordlib.core.cache.data.VoiceStateData
 import com.gitlab.kordlib.core.entity.*
-<<<<<<< HEAD
-import java.util.*
-=======
 import com.gitlab.kordlib.core.exception.EntityNotFoundException
 import com.gitlab.kordlib.core.supplier.EntitySupplier
+import com.gitlab.kordlib.core.supplier.EntitySupplyStrategy
 import com.gitlab.kordlib.rest.builder.ban.BanCreateBuilder
 import com.gitlab.kordlib.rest.builder.member.MemberModifyBuilder
 import com.gitlab.kordlib.rest.request.RestRequestException
->>>>>>> 1b7f1ceb
+import java.util.*
 
 /**
  * The behavior of a [Discord Member](https://discordapp.com/developers/docs/resources/guild#guild-member-object).
@@ -175,7 +172,7 @@
             override val guildId: Snowflake = guildId
             override val id: Snowflake = id
             override val kord: Kord = kord
-<<<<<<< HEAD
+            override val supplier: EntitySupplier = strategy.supply(kord)
 
             override fun hashCode(): Int = Objects.hash(id, guildId)
 
@@ -184,9 +181,6 @@
                 is UserBehavior -> other.id == id
                 else -> false
             }
-=======
-            override val supplier: EntitySupplier = strategy.supply(kord)
->>>>>>> 1b7f1ceb
         }
     }
 
