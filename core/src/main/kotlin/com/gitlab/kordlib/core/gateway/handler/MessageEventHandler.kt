--- conflicted
+++ resolved
@@ -24,13 +24,8 @@
         kord: Kord,
         gateway: MasterGateway,
         cache: DataCache,
-<<<<<<< HEAD
-        coreEventChannel: SendChannel<CoreEvent>,
-) : BaseGatewayEventHandler(kord, gateway, cache, coreEventChannel) {
-=======
         coreFlow: MutableSharedFlow<CoreEvent>
 ) : BaseGatewayEventHandler(kord, gateway, cache, coreFlow) {
->>>>>>> fd5354ac
 
     override suspend fun handle(event: Event, shard: Int) = when (event) {
         is MessageCreate -> handle(event, shard)
@@ -64,7 +59,6 @@
             Member(memberData, userData, kord)
         } else null
 
-<<<<<<< HEAD
         mentions.forEach {
             val user = UserData.from(it)
             cache.put(user)
@@ -73,10 +67,7 @@
             }
         }
 
-        coreEventChannel.send(MessageCreateEvent(Message(data, kord), guildId.value!!, member, shard))
-=======
-        coreFlow.emit(MessageCreateEvent(Message(data, kord), guildId.toSnowflakeOrNull(), member, shard))
->>>>>>> fd5354ac
+        coreFlow.emit(MessageCreateEvent(Message(data, kord), guildId.value!!, member, shard))
     }
 
     private suspend fun handle(event: MessageUpdate, shard: Int) = with(event.message) {
@@ -85,7 +76,6 @@
         val old = query.asFlow().map { Message(it, kord) }.singleOrNull()
         query.update { it + this }
 
-<<<<<<< HEAD
         mentions.orEmpty().forEach {
             val user = UserData.from(it)
             cache.put(user)
@@ -94,10 +84,7 @@
             }
         }
 
-        coreEventChannel.send(MessageUpdateEvent(id, channelId, this, old, kord, shard))
-=======
-        coreFlow.emit(MessageUpdateEvent(Snowflake(id), Snowflake(channelId), this, old, kord, shard))
->>>>>>> fd5354ac
+        coreFlow.emit(MessageUpdateEvent(id, channelId, this, old, kord, shard))
     }
 
     private suspend fun handle(event: MessageDelete, shard: Int) = with(event.message) {
@@ -106,13 +93,8 @@
         val removed = query.singleOrNull()?.let { Message(it, kord) }
         query.remove()
 
-<<<<<<< HEAD
-        coreEventChannel.send(
+        coreFlow.emit(
                 MessageDeleteEvent(id, channelId, guildId.value, removed, kord, shard)
-=======
-        coreFlow.emit(
-                MessageDeleteEvent(Snowflake(id), Snowflake(channelId), guildId.toSnowflakeOrNull(), removed, kord, shard)
->>>>>>> fd5354ac
         )
     }
 
@@ -124,13 +106,8 @@
 
         val ids = ids.asSequence().map { it }.toSet()
 
-<<<<<<< HEAD
-        coreEventChannel.send(
+        coreFlow.emit(
                 MessageBulkDeleteEvent(ids, removed, channelId, guildId.value, kord, shard)
-=======
-        coreFlow.emit(
-                MessageBulkDeleteEvent(ids, removed, Snowflake(channelId), guildId.toSnowflakeOrNull(), kord, shard)
->>>>>>> fd5354ac
         )
     }
 
