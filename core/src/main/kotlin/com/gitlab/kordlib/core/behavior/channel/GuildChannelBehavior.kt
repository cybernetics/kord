--- conflicted
+++ resolved
@@ -2,7 +2,6 @@
 
 import com.gitlab.kordlib.common.entity.Snowflake
 import com.gitlab.kordlib.common.exception.RequestException
-import com.gitlab.kordlib.core.supplier.EntitySupplyStrategy
 import com.gitlab.kordlib.core.Kord
 import com.gitlab.kordlib.core.behavior.GuildBehavior
 import com.gitlab.kordlib.core.cache.data.InviteData
@@ -10,6 +9,7 @@
 import com.gitlab.kordlib.core.entity.channel.GuildChannel
 import com.gitlab.kordlib.core.exception.EntityNotFoundException
 import com.gitlab.kordlib.core.supplier.EntitySupplier
+import com.gitlab.kordlib.core.supplier.EntitySupplyStrategy
 import com.gitlab.kordlib.rest.builder.channel.ChannelPermissionModifyBuilder
 import com.gitlab.kordlib.rest.request.RestRequestException
 import com.gitlab.kordlib.rest.service.RestClient
@@ -18,11 +18,8 @@
 import kotlinx.coroutines.flow.Flow
 import kotlinx.coroutines.flow.first
 import kotlinx.coroutines.flow.flow
-<<<<<<< HEAD
+import kotlinx.coroutines.flow.withIndex
 import java.util.*
-=======
-import kotlinx.coroutines.flow.withIndex
->>>>>>> 1b7f1ceb
 
 /**
  * The behavior of a Discord channel associated to a [guild].
@@ -134,7 +131,7 @@
             override val guildId: Snowflake = guildId
             override val id: Snowflake = id
             override val kord: Kord = kord
-<<<<<<< HEAD
+            override val supplier: EntitySupplier = strategy.supply(kord)
 
             override fun hashCode(): Int = Objects.hash(id, guildId)
 
@@ -143,9 +140,6 @@
                 is ChannelBehavior -> other.id == id
                 else -> false
             }
-=======
-            override val supplier: EntitySupplier = strategy.supply(kord)
->>>>>>> 1b7f1ceb
         }
     }
 
