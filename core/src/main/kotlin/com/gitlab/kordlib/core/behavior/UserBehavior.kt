--- conflicted
+++ resolved
@@ -2,7 +2,6 @@
 
 import com.gitlab.kordlib.common.entity.Snowflake
 import com.gitlab.kordlib.common.exception.RequestException
-import com.gitlab.kordlib.core.supplier.EntitySupplyStrategy
 import com.gitlab.kordlib.core.Kord
 import com.gitlab.kordlib.core.cache.data.ChannelData
 import com.gitlab.kordlib.core.entity.*
@@ -10,13 +9,11 @@
 import com.gitlab.kordlib.core.entity.channel.DmChannel
 import com.gitlab.kordlib.core.exception.EntityNotFoundException
 import com.gitlab.kordlib.core.supplier.EntitySupplier
+import com.gitlab.kordlib.core.supplier.EntitySupplyStrategy
 import com.gitlab.kordlib.rest.json.request.DMCreateRequest
-<<<<<<< HEAD
-import java.util.*
-=======
 import com.gitlab.kordlib.rest.request.RestRequestException
 import com.gitlab.kordlib.rest.service.RestClient
->>>>>>> 1b7f1ceb
+import java.util.*
 
 /**
  * The behavior of a [Discord User](https://discordapp.com/developers/docs/resources/user)
@@ -84,7 +81,7 @@
         internal operator fun invoke(id: Snowflake, kord: Kord, strategy: EntitySupplyStrategy<*> = kord.resources.defaultStrategy): UserBehavior = object : UserBehavior {
             override val id: Snowflake = id
             override val kord: Kord = kord
-<<<<<<< HEAD
+            override val supplier: EntitySupplier = strategy.supply(kord)
 
             override fun hashCode(): Int = Objects.hash(id)
 
@@ -92,9 +89,6 @@
                 is UserBehavior -> other.id == id
                 else -> false
             }
-=======
-            override val supplier: EntitySupplier = strategy.supply(kord)
->>>>>>> 1b7f1ceb
         }
     }
 
