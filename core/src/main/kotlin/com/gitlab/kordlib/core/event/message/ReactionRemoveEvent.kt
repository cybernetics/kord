--- conflicted
+++ resolved
@@ -15,24 +15,16 @@
 import com.gitlab.kordlib.core.supplier.getChannelOf
 import com.gitlab.kordlib.core.supplier.getChannelOfOrNull
 
-<<<<<<< HEAD
 class ReactionRemoveEvent(
-=======
-class ReactionRemoveEvent (
->>>>>>> 44956083
         val userId: Snowflake,
         val channelId: Snowflake,
         val messageId: Snowflake,
         val guildId: Snowflake?,
         val emoji: ReactionEmoji,
         override val kord: Kord,
-<<<<<<< HEAD
+        override val shard: Int,
         override val supplier: EntitySupplier = kord.defaultSupplier
 ) : Event, Strategizable {
-=======
-        override val shard: Int
-) : Event {
->>>>>>> 44956083
 
     val channel: MessageChannelBehavior get() = MessageChannelBehavior(channelId, kord)
 
@@ -62,5 +54,5 @@
             guildId?.let { supplier.getMemberOrNull(guildId = guildId, userId = userId) }
 
     override fun withStrategy(strategy: EntitySupplyStrategy<*>): ReactionRemoveEvent =
-            ReactionRemoveEvent(userId, channelId, messageId, guildId, emoji, kord, strategy.supply(kord))
+            ReactionRemoveEvent(userId, channelId, messageId, guildId, emoji, kord, shard, strategy.supply(kord))
 }