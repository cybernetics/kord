package com.gitlab.kordlib.core.event.guild

import com.gitlab.kordlib.common.entity.Snowflake
import com.gitlab.kordlib.core.Kord
import com.gitlab.kordlib.core.behavior.GuildBehavior
import com.gitlab.kordlib.core.entity.Guild
import com.gitlab.kordlib.core.entity.Strategizable
import com.gitlab.kordlib.core.event.Event
import com.gitlab.kordlib.core.supplier.EntitySupplier
import com.gitlab.kordlib.core.supplier.EntitySupplyStrategy

<<<<<<< HEAD
class IntegrationsUpdateEvent(
        val guildId: Snowflake,
        override val kord: Kord,
        override val supplier: EntitySupplier = kord.defaultSupplier
) : Event, Strategizable {
=======
 class IntegrationsUpdateEvent (val guildId: Snowflake, override val kord: Kord, override val shard: Int) : Event {
>>>>>>> 44956083

    val guild: GuildBehavior get() = GuildBehavior(guildId, kord)

    suspend fun getGuild(): Guild = supplier.getGuild(guildId)

    suspend fun getGuildOrNull(): Guild? = supplier.getGuildOrNull(guildId)

    override fun withStrategy(strategy: EntitySupplyStrategy<*>): IntegrationsUpdateEvent =
            IntegrationsUpdateEvent(guildId, kord, strategy.supply(kord))
}<|MERGE_RESOLUTION|>--- conflicted
+++ resolved
@@ -9,15 +9,12 @@
 import com.gitlab.kordlib.core.supplier.EntitySupplier
 import com.gitlab.kordlib.core.supplier.EntitySupplyStrategy
 
-<<<<<<< HEAD
 class IntegrationsUpdateEvent(
         val guildId: Snowflake,
         override val kord: Kord,
+        override val shard: Int,
         override val supplier: EntitySupplier = kord.defaultSupplier
 ) : Event, Strategizable {
-=======
- class IntegrationsUpdateEvent (val guildId: Snowflake, override val kord: Kord, override val shard: Int) : Event {
->>>>>>> 44956083
 
     val guild: GuildBehavior get() = GuildBehavior(guildId, kord)
 
@@ -26,5 +23,5 @@
     suspend fun getGuildOrNull(): Guild? = supplier.getGuildOrNull(guildId)
 
     override fun withStrategy(strategy: EntitySupplyStrategy<*>): IntegrationsUpdateEvent =
-            IntegrationsUpdateEvent(guildId, kord, strategy.supply(kord))
+            IntegrationsUpdateEvent(guildId, kord, shard, strategy.supply(kord))
 }