--- conflicted
+++ resolved
@@ -10,18 +10,9 @@
         get() = channel.kord
 }
 
-<<<<<<< HEAD
-class CategoryUpdateEvent(override val channel: Category) : ChannelUpdateEvent
-class DMChannelUpdateEvent(override val channel: DmChannel) : ChannelUpdateEvent
-class NewsChannelUpdateEvent(override val channel: NewsChannel) : ChannelUpdateEvent
-class StoreChannelUpdateEvent(override val channel: StoreChannel) : ChannelUpdateEvent
-class TextChannelUpdateEvent(override val channel: TextChannel) : ChannelUpdateEvent
-class VoiceChannelUpdateEvent(override val channel: VoiceChannel) : ChannelUpdateEvent
-=======
 class CategoryUpdateEvent (override val channel: Category, override val shard: Int) : ChannelUpdateEvent
 class DMChannelUpdateEvent (override val channel: DmChannel, override val shard: Int) : ChannelUpdateEvent
 class NewsChannelUpdateEvent (override val channel: NewsChannel, override val shard: Int) : ChannelUpdateEvent
 class StoreChannelUpdateEvent (override val channel: StoreChannel, override val shard: Int) : ChannelUpdateEvent
 class TextChannelUpdateEvent (override val channel: TextChannel, override val shard: Int) : ChannelUpdateEvent
-class VoiceChannelUpdateEvent (override val channel: VoiceChannel, override val shard: Int) : ChannelUpdateEvent
->>>>>>> 44956083
+class VoiceChannelUpdateEvent (override val channel: VoiceChannel, override val shard: Int) : ChannelUpdateEvent