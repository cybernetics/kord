package com.gitlab.kordlib.core.event

import com.gitlab.kordlib.common.entity.Snowflake
import com.gitlab.kordlib.core.Kord
import com.gitlab.kordlib.core.behavior.GuildBehavior
import com.gitlab.kordlib.core.behavior.channel.GuildMessageChannelBehavior
import com.gitlab.kordlib.core.entity.Guild
import com.gitlab.kordlib.core.entity.Strategizable
import com.gitlab.kordlib.core.entity.channel.GuildMessageChannel
import com.gitlab.kordlib.core.supplier.EntitySupplier
import com.gitlab.kordlib.core.supplier.EntitySupplyStrategy
import com.gitlab.kordlib.core.supplier.getChannelOf
import com.gitlab.kordlib.core.supplier.getChannelOfOrNull

class WebhookUpdateEvent(
        val guildId: Snowflake,
        val channelId: Snowflake,
        override val kord: Kord,
<<<<<<< HEAD
        override val supplier: EntitySupplier = kord.defaultSupplier
) : Event, Strategizable {
=======
        override val shard: Int
) : Event {
>>>>>>> 44956083

    val channel: GuildMessageChannelBehavior get() = GuildMessageChannelBehavior(guildId, channelId, kord)

    val guild: GuildBehavior get() = GuildBehavior(guildId, kord)

    suspend fun getChannel(): GuildMessageChannel = supplier.getChannelOf(channelId)

    suspend fun getChannelOrNull(): GuildMessageChannel? = supplier.getChannelOfOrNull(channelId)

    suspend fun getGuild(): Guild = guild.asGuild()

    suspend fun getGuildOrNull(): Guild? = guild.asGuildOrNull()

    override fun withStrategy(strategy: EntitySupplyStrategy<*>): WebhookUpdateEvent =
            WebhookUpdateEvent(guildId, channelId, kord, strategy.supply(kord))

}<|MERGE_RESOLUTION|>--- conflicted
+++ resolved
@@ -16,13 +16,9 @@
         val guildId: Snowflake,
         val channelId: Snowflake,
         override val kord: Kord,
-<<<<<<< HEAD
+        override val shard: Int,
         override val supplier: EntitySupplier = kord.defaultSupplier
 ) : Event, Strategizable {
-=======
-        override val shard: Int
-) : Event {
->>>>>>> 44956083
 
     val channel: GuildMessageChannelBehavior get() = GuildMessageChannelBehavior(guildId, channelId, kord)
 
@@ -37,6 +33,6 @@
     suspend fun getGuildOrNull(): Guild? = guild.asGuildOrNull()
 
     override fun withStrategy(strategy: EntitySupplyStrategy<*>): WebhookUpdateEvent =
-            WebhookUpdateEvent(guildId, channelId, kord, strategy.supply(kord))
+            WebhookUpdateEvent(guildId, channelId, kord, shard, strategy.supply(kord))
 
 }