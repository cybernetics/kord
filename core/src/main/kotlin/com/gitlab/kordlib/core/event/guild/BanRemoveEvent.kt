package com.gitlab.kordlib.core.event.guild

import com.gitlab.kordlib.common.entity.Snowflake
import com.gitlab.kordlib.core.Kord
import com.gitlab.kordlib.core.behavior.GuildBehavior
import com.gitlab.kordlib.core.entity.Guild
import com.gitlab.kordlib.core.entity.Strategizable
import com.gitlab.kordlib.core.entity.User
import com.gitlab.kordlib.core.event.Event
import com.gitlab.kordlib.core.supplier.EntitySupplier
import com.gitlab.kordlib.core.supplier.EntitySupplyStrategy

class BanRemoveEvent(
        val user: User,
        val guildId: Snowflake,
        override val supplier: EntitySupplier = user.kord.defaultSupplier
) : Event, Strategizable {

<<<<<<< HEAD
    override val kord: Kord get() = user.kord
=======
 class BanRemoveEvent (val user: User, val guildId: Snowflake, override val shard: Int) : Event {
>>>>>>> 44956083

    val guild: GuildBehavior get() = GuildBehavior(guildId, kord)

    suspend fun getGuild(): Guild = supplier.getGuild(guildId)

    suspend fun getGuildOrNull(): Guild? = supplier.getGuildOrNull(guildId)

    override fun withStrategy(strategy: EntitySupplyStrategy<*>): BanRemoveEvent =
            BanRemoveEvent(user, guildId, strategy.supply(kord))
}<|MERGE_RESOLUTION|>--- conflicted
+++ resolved
@@ -13,14 +13,11 @@
 class BanRemoveEvent(
         val user: User,
         val guildId: Snowflake,
+        override val shard: Int,
         override val supplier: EntitySupplier = user.kord.defaultSupplier
 ) : Event, Strategizable {
 
-<<<<<<< HEAD
     override val kord: Kord get() = user.kord
-=======
- class BanRemoveEvent (val user: User, val guildId: Snowflake, override val shard: Int) : Event {
->>>>>>> 44956083
 
     val guild: GuildBehavior get() = GuildBehavior(guildId, kord)
 
@@ -29,5 +26,5 @@
     suspend fun getGuildOrNull(): Guild? = supplier.getGuildOrNull(guildId)
 
     override fun withStrategy(strategy: EntitySupplyStrategy<*>): BanRemoveEvent =
-            BanRemoveEvent(user, guildId, strategy.supply(kord))
+            BanRemoveEvent(user, guildId, shard, strategy.supply(kord))
 }